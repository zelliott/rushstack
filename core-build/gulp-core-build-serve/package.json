{
  "name": "@microsoft/gulp-core-build-serve",
  "version": "3.2.45",
  "description": "",
  "main": "lib/index.js",
  "typings": "lib/index.d.ts",
  "license": "MIT",
  "repository": {
    "type": "git",
    "url": "https://github.com/microsoft/web-build-tools"
  },
  "scripts": {
    "build": "gulp --clean"
  },
  "dependencies": {
    "@microsoft/gulp-core-build": "3.8.15",
    "@microsoft/node-core-library": "3.0.0",
    "@types/node": "8.5.8",
    "colors": "~1.2.1",
    "deasync": "~0.1.7",
    "express": "~4.16.2",
    "gulp": "~3.9.1",
    "gulp-connect": "~5.5.0",
    "gulp-open": "~3.0.1",
    "gulp-util": "~3.0.7",
    "node-forge": "~0.7.1",
    "sudo": "~1.0.3"
  },
  "devDependencies": {
<<<<<<< HEAD
    "@microsoft/rush-stack-compiler": "0.1.0",
    "@microsoft/node-library-build": "5.0.2",
=======
    "@microsoft/rush-stack": "0.1.1",
    "@microsoft/rush-stack-compiler": "0.1.1",
    "@microsoft/node-library-build": "4.4.0",
>>>>>>> c94896ce
    "@types/express": "4.11.0",
    "@types/express-serve-static-core": "4.11.0",
    "@types/gulp": "3.8.32",
    "@types/gulp-util": "3.0.30",
    "@types/mime": "0.0.29",
    "@types/node-forge": "0.6.8",
    "@types/orchestrator": "0.0.30",
    "@types/q": "0.0.32",
    "@types/serve-static": "1.13.1",
    "@types/through2": "2.0.32",
    "@types/vinyl": "1.2.30"
  }
}<|MERGE_RESOLUTION|>--- conflicted
+++ resolved
@@ -27,14 +27,8 @@
     "sudo": "~1.0.3"
   },
   "devDependencies": {
-<<<<<<< HEAD
-    "@microsoft/rush-stack-compiler": "0.1.0",
+    "@microsoft/rush-stack-compiler": "0.1.1",
     "@microsoft/node-library-build": "5.0.2",
-=======
-    "@microsoft/rush-stack": "0.1.1",
-    "@microsoft/rush-stack-compiler": "0.1.1",
-    "@microsoft/node-library-build": "4.4.0",
->>>>>>> c94896ce
     "@types/express": "4.11.0",
     "@types/express-serve-static-core": "4.11.0",
     "@types/gulp": "3.8.32",
