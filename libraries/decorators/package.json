{
  "name": "@microsoft/decorators",
  "version": "1.1.3",
  "description": "A conservative set of decorators for TypeScript projects",
  "repository": {
    "type": "git",
    "url": "https://github.com/microsoft/web-build-tools"
  },
  "main": "lib/index.js",
  "typings": "lib/index.d.ts",
  "license": "MIT",
  "devDependencies": {
<<<<<<< HEAD
    "@microsoft/node-library-build": "~4.0.7",
    "@types/node": "6.0.88",
=======
    "@microsoft/node-library-build": "~4.0.8",
>>>>>>> 401f96f2
    "@types/chai": "3.4.34",
    "@types/mocha": "2.2.38",
    "chai": "~3.5.0",
    "gulp": "~3.9.1"
  },
  "scripts": {
    "build": "gulp bundle",
    "clean": "gulp clean",
    "test": "gulp test"
  }
}<|MERGE_RESOLUTION|>--- conflicted
+++ resolved
@@ -10,12 +10,8 @@
   "typings": "lib/index.d.ts",
   "license": "MIT",
   "devDependencies": {
-<<<<<<< HEAD
-    "@microsoft/node-library-build": "~4.0.7",
+    "@microsoft/node-library-build": "~4.0.8",
     "@types/node": "6.0.88",
-=======
-    "@microsoft/node-library-build": "~4.0.8",
->>>>>>> 401f96f2
     "@types/chai": "3.4.34",
     "@types/mocha": "2.2.38",
     "chai": "~3.5.0",
