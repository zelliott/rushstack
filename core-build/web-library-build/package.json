{
  "name": "@microsoft/web-library-build",
  "version": "7.0.51",
  "description": "",
  "engines": {
    "npm": "3.10.8"
  },
  "repository": {
    "type": "git",
    "url": "https://github.com/Microsoft/web-build-tools/tree/master/core-build/web-library-build"
  },
  "scripts": {
    "build": "gulp --clean"
  },
  "main": "lib/index.js",
  "typings": "lib/index.d.ts",
  "tsdoc": {
    "tsdocFlavor": "AEDoc"
  },
  "dependencies": {
    "@microsoft/gulp-core-build": "3.9.26",
<<<<<<< HEAD
    "@microsoft/gulp-core-build-sass": "4.7.10",
    "@microsoft/gulp-core-build-serve": "3.3.46",
    "@microsoft/gulp-core-build-typescript": "8.1.21",
    "@microsoft/gulp-core-build-webpack": "3.4.113",
    "@types/gulp": "4.0.6",
=======
    "@microsoft/gulp-core-build-sass": "4.7.11",
    "@microsoft/gulp-core-build-serve": "3.3.47",
    "@microsoft/gulp-core-build-typescript": "8.1.22",
    "@microsoft/gulp-core-build-webpack": "3.4.114",
    "@types/gulp": "3.8.32",
>>>>>>> 1188f387
    "@types/node": "8.5.8",
    "gulp": "~4.0.2",
    "gulp-replace": "^0.5.4"
  },
  "devDependencies": {
    "@microsoft/node-library-build": "6.0.73",
    "@microsoft/rush-stack-compiler-3.4": "0.1.12"
  }
}<|MERGE_RESOLUTION|>--- conflicted
+++ resolved
@@ -19,19 +19,11 @@
   },
   "dependencies": {
     "@microsoft/gulp-core-build": "3.9.26",
-<<<<<<< HEAD
-    "@microsoft/gulp-core-build-sass": "4.7.10",
-    "@microsoft/gulp-core-build-serve": "3.3.46",
-    "@microsoft/gulp-core-build-typescript": "8.1.21",
-    "@microsoft/gulp-core-build-webpack": "3.4.113",
-    "@types/gulp": "4.0.6",
-=======
     "@microsoft/gulp-core-build-sass": "4.7.11",
     "@microsoft/gulp-core-build-serve": "3.3.47",
     "@microsoft/gulp-core-build-typescript": "8.1.22",
     "@microsoft/gulp-core-build-webpack": "3.4.114",
-    "@types/gulp": "3.8.32",
->>>>>>> 1188f387
+    "@types/gulp": "4.0.6",
     "@types/node": "8.5.8",
     "gulp": "~4.0.2",
     "gulp-replace": "^0.5.4"
