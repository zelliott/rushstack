{
  "name": "@microsoft/rush-stack-compiler-3.1",
<<<<<<< HEAD
  "version": "0.1.1",
  "description": "A plug-in for selecting the compiler used with the @microsoft/rush-stack toolchain. This version selects TypeScript 3.1.",
=======
  "version": "0.4.0",
  "description": "A plug-in for selecting the compiler used with the @microsoft/rush-stack toolchain. This version selects TypeScript 2.4.",
>>>>>>> a417ca25
  "license": "MIT",
  "repository": {
    "type": "git",
    "url": "https://github.com/Microsoft/web-build-tools/tree/master/stack/rush-stack-compiler-3.1"
  },
  "bin": {
    "rush-api-extractor": "./bin/rush-api-extractor",
    "rush-tsc": "./bin/rush-tsc",
    "rush-tslint": "./bin/rush-tslint"
  },
  "scripts": {
    "build": "gulp --clean"
  },
  "main": "lib/shared/index.js",
  "typings": "lib/shared/index.d.ts",
  "dependencies": {
    "@microsoft/api-extractor": "7.0.12",
    "@microsoft/node-core-library": "3.9.0",
    "@types/node": "8.5.8",
    "tslint-microsoft-contrib": "~5.2.1",
    "tslint": "~5.11.0",
    "typescript": "~3.1.6"
  },
  "devDependencies": {
    "@microsoft/node-library-build": "6.0.15",
    "@microsoft/rush-stack-compiler-3.0": "0.1.0",
    "@microsoft/rush-stack-compiler-shared": "0.0.0",
    "gulp": "~3.9.1"
  }
}<|MERGE_RESOLUTION|>--- conflicted
+++ resolved
@@ -1,12 +1,7 @@
 {
   "name": "@microsoft/rush-stack-compiler-3.1",
-<<<<<<< HEAD
-  "version": "0.1.1",
+  "version": "0.4.0",
   "description": "A plug-in for selecting the compiler used with the @microsoft/rush-stack toolchain. This version selects TypeScript 3.1.",
-=======
-  "version": "0.4.0",
-  "description": "A plug-in for selecting the compiler used with the @microsoft/rush-stack toolchain. This version selects TypeScript 2.4.",
->>>>>>> a417ca25
   "license": "MIT",
   "repository": {
     "type": "git",
