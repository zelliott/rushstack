// Copyright (c) Microsoft Corporation. All rights reserved. Licensed under the MIT license.
// See LICENSE in the project root for license information.

/* eslint-disable no-bitwise */
import * as ts from 'typescript';
import {
  DeclarationReference,
  ModuleSource,
  GlobalSource,
  Navigation,
  Meaning
} from '@microsoft/tsdoc/lib-commonjs/beta/DeclarationReference';
import { INodePackageJson, InternalError } from '@rushstack/node-core-library';
import { TypeScriptHelpers } from '../analyzer/TypeScriptHelpers';
import { TypeScriptInternals } from '../analyzer/TypeScriptInternals';
import { Collector } from '../collector/Collector';
<<<<<<< HEAD
=======
import { CollectorEntity } from '../collector/CollectorEntity';
>>>>>>> b68fec60

export class DeclarationReferenceGenerator {
  public static readonly unknownReference: string = '?';

  private _collector: Collector;

  public constructor(collector: Collector) {
    this._collector = collector;
  }

  /**
   * Gets the UID for a TypeScript Identifier that references a type.
   */
  public getDeclarationReferenceForIdentifier(node: ts.Identifier): DeclarationReference | undefined {
    const symbol: ts.Symbol | undefined = this._collector.typeChecker.getSymbolAtLocation(node);
    if (symbol !== undefined) {
      const isExpression: boolean = DeclarationReferenceGenerator._isInExpressionContext(node);
      return (
        this.getDeclarationReferenceForSymbol(
          symbol,
          isExpression ? ts.SymbolFlags.Value : ts.SymbolFlags.Type
        ) ||
        this.getDeclarationReferenceForSymbol(
          symbol,
          isExpression ? ts.SymbolFlags.Type : ts.SymbolFlags.Value
        ) ||
        this.getDeclarationReferenceForSymbol(symbol, ts.SymbolFlags.Namespace)
      );
    }
  }

  /**
   * Gets the DeclarationReference for a TypeScript Symbol for a given meaning.
   */
  public getDeclarationReferenceForSymbol(
    symbol: ts.Symbol,
    meaning: ts.SymbolFlags
  ): DeclarationReference | undefined {
    return this._symbolToDeclarationReference(symbol, meaning, /*includeModuleSymbols*/ false);
  }

  private static _isInExpressionContext(node: ts.Node): boolean {
    switch (node.parent.kind) {
      case ts.SyntaxKind.TypeQuery:
        return true;
      case ts.SyntaxKind.QualifiedName:
        return DeclarationReferenceGenerator._isInExpressionContext(node.parent);
      default:
        return false;
    }
  }

  private static _isExternalModuleSymbol(symbol: ts.Symbol): boolean {
    return (
      !!(symbol.flags & ts.SymbolFlags.ValueModule) &&
      symbol.valueDeclaration !== undefined &&
      ts.isSourceFile(symbol.valueDeclaration)
    );
  }

  private static _isSameSymbol(left: ts.Symbol | undefined, right: ts.Symbol): boolean {
    return (
      left === right ||
      !!(
        left &&
        left.valueDeclaration &&
        right.valueDeclaration &&
        left.valueDeclaration === right.valueDeclaration
      )
    );
  }

  private _getNavigationToSymbol(symbol: ts.Symbol): Navigation {
    const declaration: ts.Declaration | undefined = TypeScriptHelpers.tryGetADeclaration(symbol);
    const sourceFile: ts.SourceFile | undefined = declaration?.getSourceFile();
    const parent: ts.Symbol | undefined = TypeScriptInternals.getSymbolParent(symbol);

    // If it's global or from an external library, then use either Members or Exports. It's not possible for
    // global symbols or external library symbols to be Locals.
    const isGlobal: boolean = !!sourceFile && !ts.isExternalModule(sourceFile);
    const isFromExternalLibrary: boolean =
      !!sourceFile && this._collector.program.isSourceFileFromExternalLibrary(sourceFile);
    if (isGlobal || isFromExternalLibrary) {
      if (
        parent &&
        parent.members &&
        DeclarationReferenceGenerator._isSameSymbol(parent.members.get(symbol.escapedName), symbol)
      ) {
        return Navigation.Members;
      }

      return Navigation.Exports;
    }

    // Otherwise, this symbol is from the current package.
    if (parent) {
      // If we've found an exported CollectorEntity, then it's exported from the package entry point, so
      // use Exports.
      const namedDeclaration: ts.DeclarationName | undefined = (
        declaration as ts.NamedDeclaration | undefined
      )?.name;
      if (namedDeclaration && ts.isIdentifier(namedDeclaration)) {
        const collectorEntity: CollectorEntity | undefined =
          this._collector.tryGetEntityForNode(namedDeclaration);
        if (collectorEntity && collectorEntity.exported) {
          return Navigation.Exports;
        }
      }

      // If its parent symbol is not a source file, then use either Exports or Members. If the parent symbol
      // is a source file, but it wasn't exported from the package entry point (in the check above), then the
      // symbol is a local, so fall through below.
      if (!DeclarationReferenceGenerator._isExternalModuleSymbol(parent)) {
        if (
          parent.members &&
          DeclarationReferenceGenerator._isSameSymbol(parent.members.get(symbol.escapedName), symbol)
        ) {
          return Navigation.Members;
        }

        return Navigation.Exports;
      }
    }

    // Otherwise, we have a local symbol, so use a Locals navigation. These are either:
    //
    // 1. Symbols that are exported from a file module but not the package entry point.
    // 2. Symbols that are not exported from their parent module.
    return Navigation.Locals;
  }

  private static _getMeaningOfSymbol(symbol: ts.Symbol, meaning: ts.SymbolFlags): Meaning | undefined {
    if (symbol.flags & meaning & ts.SymbolFlags.Class) {
      return Meaning.Class;
    }
    if (symbol.flags & meaning & ts.SymbolFlags.Enum) {
      return Meaning.Enum;
    }
    if (symbol.flags & meaning & ts.SymbolFlags.Interface) {
      return Meaning.Interface;
    }
    if (symbol.flags & meaning & ts.SymbolFlags.TypeAlias) {
      return Meaning.TypeAlias;
    }
    if (symbol.flags & meaning & ts.SymbolFlags.Function) {
      return Meaning.Function;
    }
    if (symbol.flags & meaning & ts.SymbolFlags.Variable) {
      return Meaning.Variable;
    }
    if (symbol.flags & meaning & ts.SymbolFlags.Module) {
      return Meaning.Namespace;
    }
    if (symbol.flags & meaning & ts.SymbolFlags.ClassMember) {
      return Meaning.Member;
    }
    if (symbol.flags & meaning & ts.SymbolFlags.Constructor) {
      return Meaning.Constructor;
    }
    if (symbol.flags & meaning & ts.SymbolFlags.EnumMember) {
      return Meaning.Member;
    }
    if (symbol.flags & meaning & ts.SymbolFlags.Signature) {
      if (symbol.escapedName === ts.InternalSymbolName.Call) {
        return Meaning.CallSignature;
      }
      if (symbol.escapedName === ts.InternalSymbolName.New) {
        return Meaning.ConstructSignature;
      }
      if (symbol.escapedName === ts.InternalSymbolName.Index) {
        return Meaning.IndexSignature;
      }
    }
    if (symbol.flags & meaning & ts.SymbolFlags.TypeParameter) {
      // This should have already been handled in `getDeclarationReferenceOfSymbol`.
      throw new InternalError('Not supported.');
    }
    return undefined;
  }

  private _symbolToDeclarationReference(
    symbol: ts.Symbol,
    meaning: ts.SymbolFlags,
    includeModuleSymbols: boolean
  ): DeclarationReference | undefined {
    const declaration: ts.Node | undefined = TypeScriptHelpers.tryGetADeclaration(symbol);
    const sourceFile: ts.SourceFile | undefined = declaration?.getSourceFile();

    let followedSymbol: ts.Symbol = symbol;
    if (followedSymbol.flags & ts.SymbolFlags.ExportValue) {
      followedSymbol = this._collector.typeChecker.getExportSymbolOfSymbol(followedSymbol);
    }
    if (followedSymbol.flags & ts.SymbolFlags.Alias) {
      followedSymbol = this._collector.typeChecker.getAliasedSymbol(followedSymbol);
    }

    if (DeclarationReferenceGenerator._isExternalModuleSymbol(followedSymbol)) {
      if (!includeModuleSymbols) {
        return undefined;
      }
      return new DeclarationReference(this._sourceFileToModuleSource(sourceFile));
    }

    // Do not generate a declaration reference for a type parameter.
    if (followedSymbol.flags & ts.SymbolFlags.TypeParameter) {
      return undefined;
    }

    let parentRef: DeclarationReference | undefined = this._getParentReference(followedSymbol);
    if (!parentRef) {
      return undefined;
    }

    let localName: string = this._collector.getEmitName(followedSymbol);
    if (followedSymbol.escapedName === ts.InternalSymbolName.Constructor) {
      localName = 'constructor';
    } else {
      const wellKnownName: string | undefined = TypeScriptHelpers.tryDecodeWellKnownSymbolName(
        followedSymbol.escapedName
      );
      if (wellKnownName) {
        // TypeScript binds well-known ECMAScript symbols like 'Symbol.iterator' as '__@iterator'.
        // This converts a string like '__@iterator' into the property name '[Symbol.iterator]'.
        localName = wellKnownName;
      } else if (TypeScriptHelpers.isUniqueSymbolName(followedSymbol.escapedName)) {
        for (const decl of followedSymbol.declarations || []) {
          const declName: ts.DeclarationName | undefined = ts.getNameOfDeclaration(decl);
          if (declName && ts.isComputedPropertyName(declName)) {
            const lateName: string | undefined = TypeScriptHelpers.tryGetLateBoundName(declName);
            if (lateName !== undefined) {
              localName = lateName;
              break;
            }
          }
        }
      }
    }

    const navigation: Navigation = this._getNavigationToSymbol(followedSymbol);

    // If the symbol is a global, ensure the source is global.
    if (sourceFile && !ts.isExternalModule(sourceFile) && parentRef.source !== GlobalSource.instance) {
      parentRef = new DeclarationReference(GlobalSource.instance);
    }

    return parentRef
      .addNavigationStep(navigation, localName)
      .withMeaning(DeclarationReferenceGenerator._getMeaningOfSymbol(followedSymbol, meaning));
  }

  private _getParentReference(symbol: ts.Symbol): DeclarationReference | undefined {
    const declaration: ts.Node | undefined = TypeScriptHelpers.tryGetADeclaration(symbol);

    // First, try to find a parent symbol via the symbol tree.
    const parentSymbol: ts.Symbol | undefined = TypeScriptInternals.getSymbolParent(symbol);
    if (parentSymbol) {
      const parentRef: DeclarationReference | undefined = this._symbolToDeclarationReference(
        parentSymbol,
        parentSymbol.flags,
        /*includeModuleSymbols*/ true
      );
      return this._collector
        .getParentSymbols(symbol)
        .reduce(
          (parentRef, currentSymbol) =>
            parentRef && parentRef.addNavigationStep(Navigation.Exports, currentSymbol.getName()),
          parentRef
        );
    }

    // If that doesn't work, try to find a parent symbol via the node tree. As far as we can tell,
    // this logic is only needed for local symbols within namespaces. For example:
    //
    // ```
    // export namespace n {
    //   type SomeType = number;
    //   export function someFunction(): SomeType { return 5; }
    // }
    // ```
    //
    // In the example above, `SomeType` doesn't have a parent symbol per the TS internal API above,
    // but its reference still needs to be qualified with the parent reference for `n`.
    const grandParent: ts.Node | undefined = declaration?.parent?.parent;
    if (grandParent && ts.isModuleDeclaration(grandParent)) {
      const grandParentSymbol: ts.Symbol | undefined = TypeScriptInternals.tryGetSymbolForDeclaration(
        grandParent,
        this._collector.typeChecker
      );
      if (grandParentSymbol) {
        return this._symbolToDeclarationReference(
          grandParentSymbol,
          grandParentSymbol.flags,
          /*includeModuleSymbols*/ true
        );
      }
    }

    // At this point, we have a local symbol in a module.
    const sourceFile: ts.SourceFile | undefined = declaration?.getSourceFile();
    if (sourceFile && ts.isExternalModule(sourceFile)) {
      return new DeclarationReference(this._sourceFileToModuleSource(sourceFile));
    } else {
      return new DeclarationReference(GlobalSource.instance);
    }
  }

  private _getPackageName(sourceFile: ts.SourceFile): string {
    if (this._collector.program.isSourceFileFromExternalLibrary(sourceFile)) {
      const packageJson: INodePackageJson | undefined =
        this._collector.packageJsonLookup.tryLoadNodePackageJsonFor(sourceFile.fileName);

      if (packageJson && packageJson.name) {
        return packageJson.name;
      }
      return DeclarationReferenceGenerator.unknownReference;
    }
    return this._collector.workingPackage.name;
  }

  private _sourceFileToModuleSource(sourceFile: ts.SourceFile | undefined): GlobalSource | ModuleSource {
    if (sourceFile && ts.isExternalModule(sourceFile)) {
      const packageName: string = this._getPackageName(sourceFile);

      if (this._collector.bundledPackageNames.has(packageName)) {
        // The api-extractor.json config file has a "bundledPackages" setting, which causes imports from
        // certain NPM packages to be treated as part of the working project.  In this case, we need to
        // substitute the working package name.
        return new ModuleSource(this._collector.workingPackage.name);
      } else {
        return new ModuleSource(packageName);
      }
    }
    return GlobalSource.instance;
  }
}<|MERGE_RESOLUTION|>--- conflicted
+++ resolved
@@ -14,10 +14,7 @@
 import { TypeScriptHelpers } from '../analyzer/TypeScriptHelpers';
 import { TypeScriptInternals } from '../analyzer/TypeScriptInternals';
 import { Collector } from '../collector/Collector';
-<<<<<<< HEAD
-=======
 import { CollectorEntity } from '../collector/CollectorEntity';
->>>>>>> b68fec60
 
 export class DeclarationReferenceGenerator {
   public static readonly unknownReference: string = '?';
@@ -122,7 +119,7 @@
       if (namedDeclaration && ts.isIdentifier(namedDeclaration)) {
         const collectorEntity: CollectorEntity | undefined =
           this._collector.tryGetEntityForNode(namedDeclaration);
-        if (collectorEntity && collectorEntity.exported) {
+        if (collectorEntity && collectorEntity.consumable) {
           return Navigation.Exports;
         }
       }
