{
  "name": "@microsoft/node-library-build",
  "version": "6.0.28",
  "description": "",
  "main": "lib/index.js",
  "typings": "lib/index.d.ts",
  "tsdoc": {
    "tsdocFlavor": "AEDoc"
  },
  "license": "MIT",
  "repository": {
    "type": "git",
    "url": "https://github.com/Microsoft/web-build-tools/tree/master/core-build/node-library-build"
  },
  "scripts": {
    "build": "gulp --clean"
  },
  "dependencies": {
    "@microsoft/gulp-core-build": "3.9.5",
    "@microsoft/gulp-core-build-mocha": "3.5.55",
    "@microsoft/gulp-core-build-typescript": "8.0.2",
    "@types/gulp": "3.8.32",
    "@types/node": "8.5.8",
    "gulp": "~3.9.1"
  },
  "devDependencies": {
<<<<<<< HEAD
    "@microsoft/rush-stack-compiler-3.1": "0.5.1"
=======
    "@microsoft/rush-stack-compiler-3.0": "0.5.1"
>>>>>>> 13c13564
  }
}<|MERGE_RESOLUTION|>--- conflicted
+++ resolved
@@ -24,10 +24,6 @@
     "gulp": "~3.9.1"
   },
   "devDependencies": {
-<<<<<<< HEAD
     "@microsoft/rush-stack-compiler-3.1": "0.5.1"
-=======
-    "@microsoft/rush-stack-compiler-3.0": "0.5.1"
->>>>>>> 13c13564
   }
 }