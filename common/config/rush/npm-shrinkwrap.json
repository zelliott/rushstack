{
  "name": "rush-common",
  "version": "0.0.0",
  "dependencies": {
    "@microsoft/api-extractor": {
      "version": "2.3.2",
      "from": "@microsoft/api-extractor@2.3.2",
      "resolved": "https://registry.npmjs.org/@microsoft/api-extractor/-/api-extractor-2.3.2.tgz",
      "dependencies": {
        "@types/node": {
          "version": "6.0.62",
          "from": "@types/node@6.0.62",
          "resolved": "https://registry.npmjs.org/@types/node/-/node-6.0.62.tgz"
        },
        "z-schema": {
          "version": "3.17.0",
          "from": "z-schema@>=3.17.0 <3.18.0",
          "resolved": "https://registry.npmjs.org/z-schema/-/z-schema-3.17.0.tgz"
        }
      }
    },
    "@microsoft/gulp-core-build": {
      "version": "2.9.3",
      "from": "@microsoft/gulp-core-build@2.9.3",
      "resolved": "https://registry.npmjs.org/@microsoft/gulp-core-build/-/gulp-core-build-2.9.3.tgz",
      "dependencies": {
        "@types/node": {
          "version": "6.0.62",
          "from": "@types/node@6.0.62",
          "resolved": "https://registry.npmjs.org/@types/node/-/node-6.0.62.tgz"
        },
        "z-schema": {
          "version": "3.17.0",
          "from": "z-schema@>=3.17.0 <3.18.0",
          "resolved": "https://registry.npmjs.org/z-schema/-/z-schema-3.17.0.tgz"
        }
      }
    },
    "@microsoft/gulp-core-build-mocha": {
      "version": "2.1.8",
      "from": "@microsoft/gulp-core-build-mocha@2.1.8",
      "resolved": "https://registry.npmjs.org/@microsoft/gulp-core-build-mocha/-/gulp-core-build-mocha-2.1.8.tgz",
      "dependencies": {
        "@types/node": {
          "version": "6.0.62",
          "from": "@types/node@6.0.62",
          "resolved": "https://registry.npmjs.org/@types/node/-/node-6.0.62.tgz"
        }
      }
    },
    "@microsoft/gulp-core-build-typescript": {
      "version": "3.4.0",
      "from": "@microsoft/gulp-core-build-typescript@3.4.0",
      "resolved": "https://registry.npmjs.org/@microsoft/gulp-core-build-typescript/-/gulp-core-build-typescript-3.4.0.tgz",
      "dependencies": {
        "@types/node": {
          "version": "6.0.62",
          "from": "@types/node@6.0.62",
          "resolved": "https://registry.npmjs.org/@types/node/-/node-6.0.62.tgz"
        },
        "glob": {
          "version": "7.1.2",
          "from": "glob@>=7.1.1 <8.0.0",
          "resolved": "https://registry.npmjs.org/glob/-/glob-7.1.2.tgz"
        },
        "tslint": {
          "version": "5.5.0",
          "from": "tslint@>=5.5.0 <5.6.0",
          "resolved": "https://registry.npmjs.org/tslint/-/tslint-5.5.0.tgz"
        }
      }
    },
    "@microsoft/node-library-build": {
      "version": "3.2.8",
      "from": "@microsoft/node-library-build@>=3.2.0 <3.3.0",
      "resolved": "https://registry.npmjs.org/@microsoft/node-library-build/-/node-library-build-3.2.8.tgz",
      "dependencies": {
        "@types/node": {
          "version": "6.0.62",
          "from": "@types/node@6.0.62",
          "resolved": "https://registry.npmjs.org/@types/node/-/node-6.0.62.tgz"
        }
      }
    },
    "@rush-temp/api-documenter": {
      "version": "0.0.0",
      "from": "projects\\api-documenter.tgz",
      "resolved": "file:projects\\api-documenter.tgz"
    },
    "@rush-temp/api-extractor": {
      "version": "0.0.0",
      "from": "projects\\api-extractor.tgz",
      "resolved": "file:projects\\api-extractor.tgz"
    },
    "@rush-temp/decorators": {
      "version": "0.0.0",
      "from": "projects\\decorators.tgz",
      "resolved": "file:projects\\decorators.tgz"
    },
    "@rush-temp/gulp-core-build": {
      "version": "0.0.0",
      "from": "projects\\gulp-core-build.tgz",
      "resolved": "file:projects\\gulp-core-build.tgz"
    },
    "@rush-temp/gulp-core-build-karma": {
      "version": "0.0.0",
      "from": "projects\\gulp-core-build-karma.tgz",
      "resolved": "file:projects\\gulp-core-build-karma.tgz"
    },
    "@rush-temp/gulp-core-build-mocha": {
      "version": "0.0.0",
      "from": "projects\\gulp-core-build-mocha.tgz",
      "resolved": "file:projects\\gulp-core-build-mocha.tgz"
    },
    "@rush-temp/gulp-core-build-sass": {
      "version": "0.0.0",
      "from": "projects\\gulp-core-build-sass.tgz",
      "resolved": "file:projects\\gulp-core-build-sass.tgz"
    },
    "@rush-temp/gulp-core-build-serve": {
      "version": "0.0.0",
      "from": "projects\\gulp-core-build-serve.tgz",
      "resolved": "file:projects\\gulp-core-build-serve.tgz"
    },
    "@rush-temp/gulp-core-build-typescript": {
      "version": "0.0.0",
      "from": "projects\\gulp-core-build-typescript.tgz",
      "resolved": "file:projects\\gulp-core-build-typescript.tgz"
    },
    "@rush-temp/gulp-core-build-webpack": {
      "version": "0.0.0",
      "from": "projects\\gulp-core-build-webpack.tgz",
      "resolved": "file:projects\\gulp-core-build-webpack.tgz"
    },
    "@rush-temp/load-themed-styles": {
      "version": "0.0.0",
      "from": "projects\\load-themed-styles.tgz",
      "resolved": "file:projects\\load-themed-styles.tgz"
    },
    "@rush-temp/loader-load-themed-styles": {
      "version": "0.0.0",
      "from": "projects\\loader-load-themed-styles.tgz",
      "resolved": "file:projects\\loader-load-themed-styles.tgz"
    },
    "@rush-temp/loader-raw-script": {
      "version": "0.0.0",
      "from": "projects\\loader-raw-script.tgz",
      "resolved": "file:projects\\loader-raw-script.tgz"
    },
    "@rush-temp/loader-set-webpack-public-path": {
      "version": "0.0.0",
      "from": "projects\\loader-set-webpack-public-path.tgz",
      "resolved": "file:projects\\loader-set-webpack-public-path.tgz"
    },
    "@rush-temp/node-core-library": {
      "version": "0.0.0",
      "from": "projects\\node-core-library.tgz",
      "resolved": "file:projects\\node-core-library.tgz",
      "dependencies": {
        "@microsoft/api-extractor": {
          "version": "2.3.5",
          "from": "@microsoft/api-extractor@2.3.5",
          "resolved": "https://registry.npmjs.org/@microsoft/api-extractor/-/api-extractor-2.3.5.tgz",
          "dependencies": {
            "@types/node": {
              "version": "6.0.62",
              "from": "@types/node@6.0.62",
              "resolved": "https://registry.npmjs.org/@types/node/-/node-6.0.62.tgz"
            }
          }
        },
        "@microsoft/gulp-core-build": {
          "version": "2.9.6",
          "from": "@microsoft/gulp-core-build@2.9.6",
          "resolved": "https://registry.npmjs.org/@microsoft/gulp-core-build/-/gulp-core-build-2.9.6.tgz",
          "dependencies": {
            "@types/node": {
              "version": "6.0.62",
              "from": "@types/node@6.0.62",
              "resolved": "https://registry.npmjs.org/@types/node/-/node-6.0.62.tgz"
            }
          }
        },
        "@microsoft/gulp-core-build-mocha": {
          "version": "2.1.11",
          "from": "@microsoft/gulp-core-build-mocha@2.1.11",
          "resolved": "https://registry.npmjs.org/@microsoft/gulp-core-build-mocha/-/gulp-core-build-mocha-2.1.11.tgz",
          "dependencies": {
            "@types/node": {
              "version": "6.0.62",
              "from": "@types/node@6.0.62",
              "resolved": "https://registry.npmjs.org/@types/node/-/node-6.0.62.tgz"
            }
          }
        },
        "@microsoft/gulp-core-build-typescript": {
          "version": "3.5.1",
          "from": "@microsoft/gulp-core-build-typescript@3.5.1",
          "resolved": "https://registry.npmjs.org/@microsoft/gulp-core-build-typescript/-/gulp-core-build-typescript-3.5.1.tgz",
          "dependencies": {
            "@types/node": {
              "version": "6.0.62",
              "from": "@types/node@6.0.62",
              "resolved": "https://registry.npmjs.org/@types/node/-/node-6.0.62.tgz"
            }
          }
        },
        "@microsoft/node-library-build": {
          "version": "3.3.2",
          "from": "@microsoft/node-library-build@>=3.3.2 <3.4.0",
          "resolved": "https://registry.npmjs.org/@microsoft/node-library-build/-/node-library-build-3.3.2.tgz",
          "dependencies": {
            "@types/node": {
              "version": "6.0.62",
              "from": "@types/node@6.0.62",
              "resolved": "https://registry.npmjs.org/@types/node/-/node-6.0.62.tgz"
            }
          }
        }
      }
    },
    "@rush-temp/node-library-build": {
      "version": "0.0.0",
      "from": "projects\\node-library-build.tgz",
      "resolved": "file:projects\\node-library-build.tgz"
    },
    "@rush-temp/package-deps-hash": {
      "version": "0.0.0",
      "from": "projects\\package-deps-hash.tgz",
      "resolved": "file:projects\\package-deps-hash.tgz"
    },
    "@rush-temp/resolve-chunk-plugin": {
      "version": "0.0.0",
      "from": "projects\\resolve-chunk-plugin.tgz",
      "resolved": "file:projects\\resolve-chunk-plugin.tgz"
    },
    "@rush-temp/rush": {
      "version": "0.0.0",
      "from": "projects\\rush.tgz",
      "resolved": "file:projects\\rush.tgz"
    },
    "@rush-temp/rush-lib": {
      "version": "0.0.0",
      "from": "projects\\rush-lib.tgz",
      "resolved": "file:projects\\rush-lib.tgz"
    },
    "@rush-temp/set-webpack-public-path-plugin": {
      "version": "0.0.0",
      "from": "projects\\set-webpack-public-path-plugin.tgz",
      "resolved": "file:projects\\set-webpack-public-path-plugin.tgz"
    },
    "@rush-temp/stream-collator": {
      "version": "0.0.0",
      "from": "projects\\stream-collator.tgz",
      "resolved": "file:projects\\stream-collator.tgz"
    },
    "@rush-temp/test-web-library-build": {
      "version": "0.0.0",
      "from": "projects\\test-web-library-build.tgz",
      "resolved": "file:projects\\test-web-library-build.tgz"
    },
    "@rush-temp/ts-command-line": {
      "version": "0.0.0",
      "from": "projects\\ts-command-line.tgz",
      "resolved": "file:projects\\ts-command-line.tgz"
    },
    "@rush-temp/web-library-build": {
      "version": "0.0.0",
      "from": "projects\\web-library-build.tgz",
      "resolved": "file:projects\\web-library-build.tgz"
    },
    "@types/assertion-error": {
      "version": "1.0.30",
      "from": "@types/assertion-error@1.0.30",
      "resolved": "https://registry.npmjs.org/@types/assertion-error/-/assertion-error-1.0.30.tgz"
    },
    "@types/bluebird": {
      "version": "3.5.3",
      "from": "@types/bluebird@3.5.3",
      "resolved": "https://registry.npmjs.org/@types/bluebird/-/bluebird-3.5.3.tgz"
    },
    "@types/chai": {
      "version": "3.4.34",
      "from": "@types/chai@3.4.34",
      "resolved": "https://registry.npmjs.org/@types/chai/-/chai-3.4.34.tgz"
    },
    "@types/chalk": {
      "version": "0.4.31",
      "from": "@types/chalk@*",
      "resolved": "https://registry.npmjs.org/@types/chalk/-/chalk-0.4.31.tgz"
    },
    "@types/colors": {
      "version": "1.1.3",
      "from": "@types/colors@1.1.3",
      "resolved": "https://registry.npmjs.org/@types/colors/-/colors-1.1.3.tgz"
    },
    "@types/es6-collections": {
      "version": "0.5.29",
      "from": "@types/es6-collections@0.5.29",
      "resolved": "https://registry.npmjs.org/@types/es6-collections/-/es6-collections-0.5.29.tgz"
    },
    "@types/express": {
      "version": "4.0.35",
      "from": "@types/express@4.0.35",
      "resolved": "https://registry.npmjs.org/@types/express/-/express-4.0.35.tgz"
    },
    "@types/express-serve-static-core": {
      "version": "4.0.41",
      "from": "@types/express-serve-static-core@4.0.41",
      "resolved": "https://registry.npmjs.org/@types/express-serve-static-core/-/express-serve-static-core-4.0.41.tgz"
    },
    "@types/fs-extra": {
      "version": "0.0.37",
      "from": "@types/fs-extra@0.0.37",
      "resolved": "https://registry.npmjs.org/@types/fs-extra/-/fs-extra-0.0.37.tgz"
    },
    "@types/glob": {
      "version": "5.0.30",
      "from": "@types/glob@5.0.30",
      "resolved": "https://registry.npmjs.org/@types/glob/-/glob-5.0.30.tgz"
    },
    "@types/gulp": {
      "version": "3.8.32",
      "from": "@types/gulp@3.8.32",
      "resolved": "https://registry.npmjs.org/@types/gulp/-/gulp-3.8.32.tgz"
    },
    "@types/gulp-istanbul": {
      "version": "0.9.30",
      "from": "@types/gulp-istanbul@0.9.30",
      "resolved": "https://registry.npmjs.org/@types/gulp-istanbul/-/gulp-istanbul-0.9.30.tgz"
    },
    "@types/gulp-mocha": {
      "version": "0.0.29",
      "from": "@types/gulp-mocha@0.0.29",
      "resolved": "https://registry.npmjs.org/@types/gulp-mocha/-/gulp-mocha-0.0.29.tgz"
    },
    "@types/gulp-util": {
      "version": "3.0.30",
      "from": "@types/gulp-util@3.0.30",
      "resolved": "https://registry.npmjs.org/@types/gulp-util/-/gulp-util-3.0.30.tgz"
    },
    "@types/js-yaml": {
      "version": "3.9.1",
      "from": "@types/js-yaml@3.9.1",
      "resolved": "https://registry.npmjs.org/@types/js-yaml/-/js-yaml-3.9.1.tgz"
    },
    "@types/karma": {
      "version": "0.13.33",
      "from": "@types/karma@0.13.33",
      "resolved": "https://registry.npmjs.org/@types/karma/-/karma-0.13.33.tgz"
    },
    "@types/loader-utils": {
      "version": "1.1.0",
      "from": "@types/loader-utils@>=1.1.0 <1.2.0",
      "resolved": "https://registry.npmjs.org/@types/loader-utils/-/loader-utils-1.1.0.tgz"
    },
    "@types/lodash": {
      "version": "4.14.74",
      "from": "@types/lodash@4.14.74",
      "resolved": "https://registry.npmjs.org/@types/lodash/-/lodash-4.14.74.tgz"
    },
    "@types/log4js": {
      "version": "0.0.33",
      "from": "@types/log4js@*",
      "resolved": "https://registry.npmjs.org/@types/log4js/-/log4js-0.0.33.tgz"
    },
    "@types/mime": {
      "version": "0.0.29",
      "from": "@types/mime@0.0.29",
      "resolved": "https://registry.npmjs.org/@types/mime/-/mime-0.0.29.tgz"
    },
    "@types/minimatch": {
      "version": "2.0.29",
      "from": "@types/minimatch@2.0.29",
      "resolved": "https://registry.npmjs.org/@types/minimatch/-/minimatch-2.0.29.tgz"
    },
    "@types/mocha": {
      "version": "2.2.38",
      "from": "@types/mocha@2.2.38",
      "resolved": "https://registry.npmjs.org/@types/mocha/-/mocha-2.2.38.tgz"
    },
    "@types/node": {
      "version": "6.0.88",
      "from": "@types/node@6.0.88",
      "resolved": "https://registry.npmjs.org/@types/node/-/node-6.0.88.tgz"
    },
    "@types/node-forge": {
      "version": "0.6.8",
      "from": "@types/node-forge@0.6.8",
      "resolved": "https://registry.npmjs.org/@types/node-forge/-/node-forge-0.6.8.tgz"
    },
    "@types/node-notifier": {
      "version": "0.0.28",
      "from": "@types/node-notifier@0.0.28",
      "resolved": "https://registry.npmjs.org/@types/node-notifier/-/node-notifier-0.0.28.tgz"
    },
    "@types/orchestrator": {
      "version": "0.0.30",
      "from": "@types/orchestrator@0.0.30",
      "resolved": "https://registry.npmjs.org/@types/orchestrator/-/orchestrator-0.0.30.tgz"
    },
    "@types/q": {
      "version": "0.0.32",
      "from": "@types/q@0.0.32",
      "resolved": "https://registry.npmjs.org/@types/q/-/q-0.0.32.tgz"
    },
    "@types/rimraf": {
      "version": "0.0.28",
      "from": "@types/rimraf@0.0.28",
      "resolved": "https://registry.npmjs.org/@types/rimraf/-/rimraf-0.0.28.tgz"
    },
    "@types/semver": {
      "version": "5.3.33",
      "from": "@types/semver@5.3.33",
      "resolved": "https://registry.npmjs.org/@types/semver/-/semver-5.3.33.tgz"
    },
    "@types/serve-static": {
      "version": "1.7.31",
      "from": "@types/serve-static@1.7.31",
      "resolved": "https://registry.npmjs.org/@types/serve-static/-/serve-static-1.7.31.tgz"
    },
    "@types/sinon": {
      "version": "1.16.34",
      "from": "@types/sinon@1.16.34",
      "resolved": "https://registry.npmjs.org/@types/sinon/-/sinon-1.16.34.tgz"
    },
    "@types/source-map": {
      "version": "0.5.0",
      "from": "@types/source-map@0.5.0",
      "resolved": "https://registry.npmjs.org/@types/source-map/-/source-map-0.5.0.tgz"
    },
    "@types/tapable": {
      "version": "0.2.3",
      "from": "@types/tapable@0.2.3",
      "resolved": "https://registry.npmjs.org/@types/tapable/-/tapable-0.2.3.tgz"
    },
    "@types/through2": {
      "version": "2.0.32",
      "from": "@types/through2@2.0.32",
      "resolved": "https://registry.npmjs.org/@types/through2/-/through2-2.0.32.tgz"
    },
    "@types/uglify-js": {
      "version": "2.6.29",
      "from": "@types/uglify-js@2.6.29",
      "resolved": "https://registry.npmjs.org/@types/uglify-js/-/uglify-js-2.6.29.tgz"
    },
    "@types/vinyl": {
      "version": "1.2.30",
      "from": "@types/vinyl@1.2.30",
      "resolved": "https://registry.npmjs.org/@types/vinyl/-/vinyl-1.2.30.tgz"
    },
    "@types/webpack": {
      "version": "3.0.11",
      "from": "@types/webpack@3.0.11",
      "resolved": "https://registry.npmjs.org/@types/webpack/-/webpack-3.0.11.tgz"
    },
    "@types/webpack-env": {
      "version": "1.13.0",
      "from": "@types/webpack-env@1.13.0",
      "resolved": "https://registry.npmjs.org/@types/webpack-env/-/webpack-env-1.13.0.tgz"
    },
    "@types/yargs": {
      "version": "0.0.34",
      "from": "@types/yargs@0.0.34",
      "resolved": "https://registry.npmjs.org/@types/yargs/-/yargs-0.0.34.tgz"
    },
    "@types/z-schema": {
      "version": "3.16.31",
      "from": "@types/z-schema@3.16.31",
      "resolved": "https://registry.npmjs.org/@types/z-schema/-/z-schema-3.16.31.tgz"
    },
    "abbrev": {
      "version": "1.0.9",
      "from": "abbrev@>=1.0.0 <1.1.0",
      "resolved": "https://registry.npmjs.org/abbrev/-/abbrev-1.0.9.tgz"
    },
    "accepts": {
      "version": "1.3.3",
      "from": "accepts@1.3.3",
      "resolved": "https://registry.npmjs.org/accepts/-/accepts-1.3.3.tgz"
    },
    "acorn": {
      "version": "5.1.2",
      "from": "acorn@>=5.0.0 <6.0.0",
      "resolved": "https://registry.npmjs.org/acorn/-/acorn-5.1.2.tgz"
    },
    "acorn-dynamic-import": {
      "version": "2.0.2",
      "from": "acorn-dynamic-import@>=2.0.0 <3.0.0",
      "resolved": "https://registry.npmjs.org/acorn-dynamic-import/-/acorn-dynamic-import-2.0.2.tgz",
      "dependencies": {
        "acorn": {
          "version": "4.0.13",
          "from": "acorn@>=4.0.3 <5.0.0",
          "resolved": "https://registry.npmjs.org/acorn/-/acorn-4.0.13.tgz"
        }
      }
    },
    "after": {
      "version": "0.8.2",
      "from": "after@0.8.2",
      "resolved": "https://registry.npmjs.org/after/-/after-0.8.2.tgz"
    },
    "ajv": {
      "version": "5.2.2",
      "from": "ajv@5.2.2",
      "resolved": "https://registry.npmjs.org/ajv/-/ajv-5.2.2.tgz"
    },
    "ajv-keywords": {
      "version": "2.1.0",
      "from": "ajv-keywords@>=2.0.0 <3.0.0",
      "resolved": "https://registry.npmjs.org/ajv-keywords/-/ajv-keywords-2.1.0.tgz"
    },
    "align-text": {
      "version": "0.1.4",
      "from": "align-text@>=0.1.3 <0.2.0",
      "resolved": "https://registry.npmjs.org/align-text/-/align-text-0.1.4.tgz"
    },
    "amdefine": {
      "version": "1.0.1",
      "from": "amdefine@>=0.0.4",
      "resolved": "https://registry.npmjs.org/amdefine/-/amdefine-1.0.1.tgz"
    },
    "ansi-escapes": {
      "version": "1.4.0",
      "from": "ansi-escapes@>=1.1.0 <2.0.0",
      "resolved": "https://registry.npmjs.org/ansi-escapes/-/ansi-escapes-1.4.0.tgz"
    },
    "ansi-regex": {
      "version": "2.1.1",
      "from": "ansi-regex@>=2.0.0 <3.0.0",
      "resolved": "https://registry.npmjs.org/ansi-regex/-/ansi-regex-2.1.1.tgz"
    },
    "ansi-styles": {
      "version": "2.2.1",
      "from": "ansi-styles@>=2.2.1 <3.0.0",
      "resolved": "https://registry.npmjs.org/ansi-styles/-/ansi-styles-2.2.1.tgz"
    },
    "anymatch": {
      "version": "1.3.2",
      "from": "anymatch@>=1.3.0 <2.0.0",
      "resolved": "https://registry.npmjs.org/anymatch/-/anymatch-1.3.2.tgz"
    },
    "aproba": {
      "version": "1.2.0",
      "from": "aproba@>=1.0.3 <2.0.0",
      "resolved": "https://registry.npmjs.org/aproba/-/aproba-1.2.0.tgz"
    },
    "archy": {
      "version": "1.0.0",
      "from": "archy@>=1.0.0 <2.0.0",
      "resolved": "https://registry.npmjs.org/archy/-/archy-1.0.0.tgz"
    },
    "are-we-there-yet": {
      "version": "1.1.4",
      "from": "are-we-there-yet@>=1.1.2 <1.2.0",
      "resolved": "https://registry.npmjs.org/are-we-there-yet/-/are-we-there-yet-1.1.4.tgz",
      "dependencies": {
        "isarray": {
          "version": "1.0.0",
          "from": "isarray@>=1.0.0 <1.1.0",
          "resolved": "https://registry.npmjs.org/isarray/-/isarray-1.0.0.tgz"
        },
        "readable-stream": {
          "version": "2.3.3",
          "from": "readable-stream@>=2.0.6 <3.0.0",
          "resolved": "https://registry.npmjs.org/readable-stream/-/readable-stream-2.3.3.tgz"
        },
        "string_decoder": {
          "version": "1.0.3",
          "from": "string_decoder@>=1.0.3 <1.1.0",
          "resolved": "https://registry.npmjs.org/string_decoder/-/string_decoder-1.0.3.tgz"
        }
      }
    },
    "argparse": {
      "version": "1.0.9",
      "from": "argparse@>=1.0.7 <1.1.0",
      "resolved": "https://registry.npmjs.org/argparse/-/argparse-1.0.9.tgz"
    },
    "arr-diff": {
      "version": "2.0.0",
      "from": "arr-diff@>=2.0.0 <3.0.0",
      "resolved": "https://registry.npmjs.org/arr-diff/-/arr-diff-2.0.0.tgz"
    },
    "arr-flatten": {
      "version": "1.1.0",
      "from": "arr-flatten@>=1.0.1 <2.0.0",
      "resolved": "https://registry.npmjs.org/arr-flatten/-/arr-flatten-1.1.0.tgz"
    },
    "array-differ": {
      "version": "1.0.0",
      "from": "array-differ@>=1.0.0 <2.0.0",
      "resolved": "https://registry.npmjs.org/array-differ/-/array-differ-1.0.0.tgz"
    },
    "array-each": {
      "version": "1.0.1",
      "from": "array-each@>=1.0.1 <2.0.0",
      "resolved": "https://registry.npmjs.org/array-each/-/array-each-1.0.1.tgz"
    },
    "array-find-index": {
      "version": "1.0.2",
      "from": "array-find-index@>=1.0.1 <2.0.0",
      "resolved": "https://registry.npmjs.org/array-find-index/-/array-find-index-1.0.2.tgz"
    },
    "array-flatten": {
      "version": "1.1.1",
      "from": "array-flatten@1.1.1",
      "resolved": "https://registry.npmjs.org/array-flatten/-/array-flatten-1.1.1.tgz"
    },
    "array-slice": {
      "version": "1.0.0",
      "from": "array-slice@>=1.0.0 <2.0.0",
      "resolved": "https://registry.npmjs.org/array-slice/-/array-slice-1.0.0.tgz"
    },
    "array-union": {
      "version": "1.0.2",
      "from": "array-union@>=1.0.1 <2.0.0",
      "resolved": "https://registry.npmjs.org/array-union/-/array-union-1.0.2.tgz"
    },
    "array-uniq": {
      "version": "1.0.3",
      "from": "array-uniq@>=1.0.2 <2.0.0",
      "resolved": "https://registry.npmjs.org/array-uniq/-/array-uniq-1.0.3.tgz"
    },
    "array-unique": {
      "version": "0.2.1",
      "from": "array-unique@>=0.2.1 <0.3.0",
      "resolved": "https://registry.npmjs.org/array-unique/-/array-unique-0.2.1.tgz"
    },
    "arraybuffer.slice": {
      "version": "0.0.6",
      "from": "arraybuffer.slice@0.0.6",
      "resolved": "https://registry.npmjs.org/arraybuffer.slice/-/arraybuffer.slice-0.0.6.tgz"
    },
    "arrify": {
      "version": "1.0.1",
      "from": "arrify@>=1.0.0 <2.0.0",
      "resolved": "https://registry.npmjs.org/arrify/-/arrify-1.0.1.tgz"
    },
    "asap": {
      "version": "2.0.6",
      "from": "asap@>=2.0.0 <3.0.0",
      "resolved": "https://registry.npmjs.org/asap/-/asap-2.0.6.tgz"
    },
    "asn1": {
      "version": "0.2.3",
      "from": "asn1@>=0.2.3 <0.3.0",
      "resolved": "https://registry.npmjs.org/asn1/-/asn1-0.2.3.tgz"
    },
    "asn1.js": {
      "version": "4.9.1",
      "from": "asn1.js@>=4.0.0 <5.0.0",
      "resolved": "https://registry.npmjs.org/asn1.js/-/asn1.js-4.9.1.tgz"
    },
    "assert": {
      "version": "1.4.1",
      "from": "assert@>=1.1.1 <2.0.0",
      "resolved": "https://registry.npmjs.org/assert/-/assert-1.4.1.tgz"
    },
    "assert-plus": {
      "version": "0.2.0",
      "from": "assert-plus@>=0.2.0 <0.3.0",
      "resolved": "https://registry.npmjs.org/assert-plus/-/assert-plus-0.2.0.tgz"
    },
    "assertion-error": {
      "version": "1.0.2",
      "from": "assertion-error@>=1.0.1 <2.0.0",
      "resolved": "https://registry.npmjs.org/assertion-error/-/assertion-error-1.0.2.tgz"
    },
    "async": {
      "version": "1.5.2",
      "from": "async@>=1.0.0 <2.0.0",
      "resolved": "https://registry.npmjs.org/async/-/async-1.5.2.tgz"
    },
    "async-each": {
      "version": "1.0.1",
      "from": "async-each@>=1.0.0 <2.0.0",
      "resolved": "https://registry.npmjs.org/async-each/-/async-each-1.0.1.tgz"
    },
    "async-foreach": {
      "version": "0.1.3",
      "from": "async-foreach@>=0.1.3 <0.2.0",
      "resolved": "https://registry.npmjs.org/async-foreach/-/async-foreach-0.1.3.tgz"
    },
    "asynckit": {
      "version": "0.4.0",
      "from": "asynckit@>=0.4.0 <0.5.0",
      "resolved": "https://registry.npmjs.org/asynckit/-/asynckit-0.4.0.tgz"
    },
    "autoprefixer": {
      "version": "6.3.7",
      "from": "autoprefixer@6.3.7",
      "resolved": "https://registry.npmjs.org/autoprefixer/-/autoprefixer-6.3.7.tgz"
    },
    "aws-sign2": {
      "version": "0.6.0",
      "from": "aws-sign2@>=0.6.0 <0.7.0",
      "resolved": "https://registry.npmjs.org/aws-sign2/-/aws-sign2-0.6.0.tgz"
    },
    "aws4": {
      "version": "1.6.0",
      "from": "aws4@>=1.2.1 <2.0.0",
      "resolved": "https://registry.npmjs.org/aws4/-/aws4-1.6.0.tgz"
    },
    "babel-code-frame": {
      "version": "6.26.0",
      "from": "babel-code-frame@>=6.22.0 <7.0.0",
      "resolved": "https://registry.npmjs.org/babel-code-frame/-/babel-code-frame-6.26.0.tgz"
    },
    "backo2": {
      "version": "1.0.2",
      "from": "backo2@1.0.2",
      "resolved": "https://registry.npmjs.org/backo2/-/backo2-1.0.2.tgz"
    },
    "balanced-match": {
      "version": "1.0.0",
      "from": "balanced-match@>=1.0.0 <2.0.0",
      "resolved": "https://registry.npmjs.org/balanced-match/-/balanced-match-1.0.0.tgz"
    },
    "base64-arraybuffer": {
      "version": "0.1.5",
      "from": "base64-arraybuffer@0.1.5",
      "resolved": "https://registry.npmjs.org/base64-arraybuffer/-/base64-arraybuffer-0.1.5.tgz"
    },
    "base64-js": {
      "version": "1.2.1",
      "from": "base64-js@>=1.0.2 <2.0.0",
      "resolved": "https://registry.npmjs.org/base64-js/-/base64-js-1.2.1.tgz"
    },
    "base64-url": {
      "version": "1.2.1",
      "from": "base64-url@1.2.1",
      "resolved": "https://registry.npmjs.org/base64-url/-/base64-url-1.2.1.tgz"
    },
    "base64id": {
      "version": "1.0.0",
      "from": "base64id@1.0.0",
      "resolved": "https://registry.npmjs.org/base64id/-/base64id-1.0.0.tgz"
    },
    "basic-auth": {
      "version": "1.0.4",
      "from": "basic-auth@>=1.0.3 <1.1.0",
      "resolved": "https://registry.npmjs.org/basic-auth/-/basic-auth-1.0.4.tgz"
    },
    "basic-auth-connect": {
      "version": "1.0.0",
      "from": "basic-auth-connect@1.0.0",
      "resolved": "https://registry.npmjs.org/basic-auth-connect/-/basic-auth-connect-1.0.0.tgz"
    },
    "batch": {
      "version": "0.5.3",
      "from": "batch@>=0.5.3 <0.6.0",
      "resolved": "https://registry.npmjs.org/batch/-/batch-0.5.3.tgz"
    },
    "beeper": {
      "version": "1.1.1",
      "from": "beeper@>=1.0.0 <2.0.0",
      "resolved": "https://registry.npmjs.org/beeper/-/beeper-1.1.1.tgz"
    },
    "better-assert": {
      "version": "1.0.2",
      "from": "better-assert@>=1.0.0 <1.1.0",
      "resolved": "https://registry.npmjs.org/better-assert/-/better-assert-1.0.2.tgz"
    },
    "big.js": {
      "version": "3.2.0",
      "from": "big.js@>=3.1.3 <4.0.0",
      "resolved": "https://registry.npmjs.org/big.js/-/big.js-3.2.0.tgz"
    },
    "binary-extensions": {
      "version": "1.10.0",
      "from": "binary-extensions@>=1.0.0 <2.0.0",
      "resolved": "https://registry.npmjs.org/binary-extensions/-/binary-extensions-1.10.0.tgz"
    },
    "binaryextensions": {
      "version": "1.0.1",
      "from": "binaryextensions@>=1.0.0 <1.1.0",
      "resolved": "https://registry.npmjs.org/binaryextensions/-/binaryextensions-1.0.1.tgz"
    },
    "bindings": {
      "version": "1.2.1",
      "from": "bindings@>=1.2.1 <1.3.0",
      "resolved": "https://registry.npmjs.org/bindings/-/bindings-1.2.1.tgz"
    },
    "blob": {
      "version": "0.0.4",
      "from": "blob@0.0.4",
      "resolved": "https://registry.npmjs.org/blob/-/blob-0.0.4.tgz"
    },
    "block-stream": {
      "version": "0.0.9",
      "from": "block-stream@*",
      "resolved": "https://registry.npmjs.org/block-stream/-/block-stream-0.0.9.tgz"
    },
    "bluebird": {
      "version": "3.5.0",
      "from": "bluebird@>=3.0.5 <4.0.0",
      "resolved": "https://registry.npmjs.org/bluebird/-/bluebird-3.5.0.tgz"
    },
    "bn.js": {
      "version": "4.11.8",
      "from": "bn.js@>=4.1.1 <5.0.0",
      "resolved": "https://registry.npmjs.org/bn.js/-/bn.js-4.11.8.tgz"
    },
    "body-parser": {
      "version": "1.18.1",
      "from": "body-parser@>=1.12.4 <2.0.0",
      "resolved": "https://registry.npmjs.org/body-parser/-/body-parser-1.18.1.tgz",
      "dependencies": {
        "debug": {
          "version": "2.6.8",
          "from": "debug@2.6.8",
          "resolved": "https://registry.npmjs.org/debug/-/debug-2.6.8.tgz"
        },
        "ms": {
          "version": "2.0.0",
          "from": "ms@2.0.0",
          "resolved": "https://registry.npmjs.org/ms/-/ms-2.0.0.tgz"
        }
      }
    },
    "boom": {
      "version": "2.10.1",
      "from": "boom@>=2.0.0 <3.0.0",
      "resolved": "https://registry.npmjs.org/boom/-/boom-2.10.1.tgz"
    },
    "brace-expansion": {
      "version": "1.1.8",
      "from": "brace-expansion@>=1.1.7 <2.0.0",
      "resolved": "https://registry.npmjs.org/brace-expansion/-/brace-expansion-1.1.8.tgz"
    },
    "braces": {
      "version": "1.8.5",
      "from": "braces@>=1.8.2 <2.0.0",
      "resolved": "https://registry.npmjs.org/braces/-/braces-1.8.5.tgz"
    },
    "brorand": {
      "version": "1.1.0",
      "from": "brorand@>=1.0.1 <2.0.0",
      "resolved": "https://registry.npmjs.org/brorand/-/brorand-1.1.0.tgz"
    },
    "browser-stdout": {
      "version": "1.3.0",
      "from": "browser-stdout@1.3.0",
      "resolved": "https://registry.npmjs.org/browser-stdout/-/browser-stdout-1.3.0.tgz"
    },
    "browserify-aes": {
      "version": "1.0.8",
      "from": "browserify-aes@>=1.0.4 <2.0.0",
      "resolved": "https://registry.npmjs.org/browserify-aes/-/browserify-aes-1.0.8.tgz"
    },
    "browserify-cipher": {
      "version": "1.0.0",
      "from": "browserify-cipher@>=1.0.0 <2.0.0",
      "resolved": "https://registry.npmjs.org/browserify-cipher/-/browserify-cipher-1.0.0.tgz"
    },
    "browserify-des": {
      "version": "1.0.0",
      "from": "browserify-des@>=1.0.0 <2.0.0",
      "resolved": "https://registry.npmjs.org/browserify-des/-/browserify-des-1.0.0.tgz"
    },
    "browserify-rsa": {
      "version": "4.0.1",
      "from": "browserify-rsa@>=4.0.0 <5.0.0",
      "resolved": "https://registry.npmjs.org/browserify-rsa/-/browserify-rsa-4.0.1.tgz"
    },
    "browserify-sign": {
      "version": "4.0.4",
      "from": "browserify-sign@>=4.0.0 <5.0.0",
      "resolved": "https://registry.npmjs.org/browserify-sign/-/browserify-sign-4.0.4.tgz"
    },
    "browserify-zlib": {
      "version": "0.1.4",
      "from": "browserify-zlib@>=0.1.4 <0.2.0",
      "resolved": "https://registry.npmjs.org/browserify-zlib/-/browserify-zlib-0.1.4.tgz"
    },
    "browserslist": {
      "version": "1.3.6",
      "from": "browserslist@>=1.3.4 <1.4.0",
      "resolved": "https://registry.npmjs.org/browserslist/-/browserslist-1.3.6.tgz"
    },
    "buffer": {
      "version": "4.9.1",
      "from": "buffer@>=4.3.0 <5.0.0",
      "resolved": "https://registry.npmjs.org/buffer/-/buffer-4.9.1.tgz",
      "dependencies": {
        "isarray": {
          "version": "1.0.0",
          "from": "isarray@>=1.0.0 <2.0.0",
          "resolved": "https://registry.npmjs.org/isarray/-/isarray-1.0.0.tgz"
        }
      }
    },
    "buffer-xor": {
      "version": "1.0.3",
      "from": "buffer-xor@>=1.0.3 <2.0.0",
      "resolved": "https://registry.npmjs.org/buffer-xor/-/buffer-xor-1.0.3.tgz"
    },
    "builtin-modules": {
      "version": "1.1.1",
      "from": "builtin-modules@>=1.0.0 <2.0.0",
      "resolved": "https://registry.npmjs.org/builtin-modules/-/builtin-modules-1.1.1.tgz"
    },
    "builtin-status-codes": {
      "version": "3.0.0",
      "from": "builtin-status-codes@>=3.0.0 <4.0.0",
      "resolved": "https://registry.npmjs.org/builtin-status-codes/-/builtin-status-codes-3.0.0.tgz"
    },
    "builtins": {
      "version": "1.0.3",
      "from": "builtins@>=1.0.3 <1.1.0",
      "resolved": "https://registry.npmjs.org/builtins/-/builtins-1.0.3.tgz"
    },
    "bytes": {
      "version": "3.0.0",
      "from": "bytes@3.0.0",
      "resolved": "https://registry.npmjs.org/bytes/-/bytes-3.0.0.tgz"
    },
    "cache-swap": {
      "version": "0.3.0",
      "from": "cache-swap@>=0.3.0 <0.4.0",
      "resolved": "https://registry.npmjs.org/cache-swap/-/cache-swap-0.3.0.tgz"
    },
    "callsite": {
      "version": "1.0.0",
      "from": "callsite@1.0.0",
      "resolved": "https://registry.npmjs.org/callsite/-/callsite-1.0.0.tgz"
    },
    "camelcase": {
      "version": "2.1.1",
      "from": "camelcase@>=2.0.1 <3.0.0",
      "resolved": "https://registry.npmjs.org/camelcase/-/camelcase-2.1.1.tgz"
    },
    "camelcase-keys": {
      "version": "2.1.0",
      "from": "camelcase-keys@>=2.0.0 <3.0.0",
      "resolved": "https://registry.npmjs.org/camelcase-keys/-/camelcase-keys-2.1.0.tgz"
    },
    "caniuse-db": {
      "version": "1.0.30000733",
      "from": "caniuse-db@>=1.0.30000488 <2.0.0",
      "resolved": "https://registry.npmjs.org/caniuse-db/-/caniuse-db-1.0.30000733.tgz"
    },
    "caseless": {
      "version": "0.12.0",
      "from": "caseless@>=0.12.0 <0.13.0",
      "resolved": "https://registry.npmjs.org/caseless/-/caseless-0.12.0.tgz"
    },
    "center-align": {
      "version": "0.1.3",
      "from": "center-align@>=0.1.1 <0.2.0",
      "resolved": "https://registry.npmjs.org/center-align/-/center-align-0.1.3.tgz"
    },
    "chai": {
      "version": "3.5.0",
      "from": "chai@>=3.5.0 <3.6.0",
      "resolved": "https://registry.npmjs.org/chai/-/chai-3.5.0.tgz"
    },
    "chalk": {
      "version": "1.1.3",
      "from": "chalk@>=1.0.0 <2.0.0",
      "resolved": "https://registry.npmjs.org/chalk/-/chalk-1.1.3.tgz"
    },
    "charenc": {
      "version": "0.0.2",
      "from": "charenc@>=0.0.1 <0.1.0",
      "resolved": "https://registry.npmjs.org/charenc/-/charenc-0.0.2.tgz"
    },
    "chokidar": {
      "version": "1.7.0",
      "from": "chokidar@>=1.4.1 <2.0.0",
      "resolved": "https://registry.npmjs.org/chokidar/-/chokidar-1.7.0.tgz"
    },
    "cipher-base": {
      "version": "1.0.4",
      "from": "cipher-base@>=1.0.0 <2.0.0",
      "resolved": "https://registry.npmjs.org/cipher-base/-/cipher-base-1.0.4.tgz"
    },
    "clean-css": {
      "version": "4.1.9",
      "from": "clean-css@>=4.0.9 <5.0.0",
      "resolved": "https://registry.npmjs.org/clean-css/-/clean-css-4.1.9.tgz",
      "dependencies": {
        "source-map": {
          "version": "0.5.7",
          "from": "source-map@>=0.5.0 <0.6.0",
          "resolved": "https://registry.npmjs.org/source-map/-/source-map-0.5.7.tgz"
        }
      }
    },
    "cli-cursor": {
      "version": "1.0.2",
      "from": "cli-cursor@>=1.0.1 <2.0.0",
      "resolved": "https://registry.npmjs.org/cli-cursor/-/cli-cursor-1.0.2.tgz"
    },
    "cli-width": {
      "version": "2.2.0",
      "from": "cli-width@>=2.0.0 <3.0.0",
      "resolved": "https://registry.npmjs.org/cli-width/-/cli-width-2.2.0.tgz"
    },
    "cliui": {
      "version": "3.2.0",
      "from": "cliui@>=3.2.0 <4.0.0",
      "resolved": "https://registry.npmjs.org/cliui/-/cliui-3.2.0.tgz"
    },
    "clone": {
      "version": "1.0.2",
      "from": "clone@>=1.0.0 <2.0.0",
      "resolved": "https://registry.npmjs.org/clone/-/clone-1.0.2.tgz"
    },
    "clone-stats": {
      "version": "0.0.1",
      "from": "clone-stats@>=0.0.1 <0.0.2",
      "resolved": "https://registry.npmjs.org/clone-stats/-/clone-stats-0.0.1.tgz"
    },
    "co": {
      "version": "4.6.0",
      "from": "co@>=4.6.0 <5.0.0",
      "resolved": "https://registry.npmjs.org/co/-/co-4.6.0.tgz"
    },
    "code-point-at": {
      "version": "1.1.0",
      "from": "code-point-at@>=1.0.0 <2.0.0",
      "resolved": "https://registry.npmjs.org/code-point-at/-/code-point-at-1.1.0.tgz"
    },
    "color-convert": {
      "version": "1.9.0",
      "from": "color-convert@>=1.9.0 <2.0.0",
      "resolved": "https://registry.npmjs.org/color-convert/-/color-convert-1.9.0.tgz"
    },
    "color-name": {
      "version": "1.1.3",
      "from": "color-name@>=1.1.1 <2.0.0",
      "resolved": "https://registry.npmjs.org/color-name/-/color-name-1.1.3.tgz"
    },
    "colors": {
      "version": "1.1.2",
      "from": "colors@>=1.1.2 <1.2.0",
      "resolved": "https://registry.npmjs.org/colors/-/colors-1.1.2.tgz"
    },
    "combined-stream": {
      "version": "1.0.5",
      "from": "combined-stream@>=1.0.5 <1.1.0",
      "resolved": "https://registry.npmjs.org/combined-stream/-/combined-stream-1.0.5.tgz"
    },
    "commander": {
      "version": "2.9.0",
      "from": "commander@2.9.0",
      "resolved": "https://registry.npmjs.org/commander/-/commander-2.9.0.tgz"
    },
    "component-bind": {
      "version": "1.0.0",
      "from": "component-bind@1.0.0",
      "resolved": "https://registry.npmjs.org/component-bind/-/component-bind-1.0.0.tgz"
    },
    "component-emitter": {
      "version": "1.1.2",
      "from": "component-emitter@1.1.2",
      "resolved": "https://registry.npmjs.org/component-emitter/-/component-emitter-1.1.2.tgz"
    },
    "component-inherit": {
      "version": "0.0.3",
      "from": "component-inherit@0.0.3",
      "resolved": "https://registry.npmjs.org/component-inherit/-/component-inherit-0.0.3.tgz"
    },
    "compressible": {
      "version": "2.0.11",
      "from": "compressible@>=2.0.5 <2.1.0",
      "resolved": "https://registry.npmjs.org/compressible/-/compressible-2.0.11.tgz"
    },
    "compression": {
      "version": "1.5.2",
      "from": "compression@>=1.5.2 <1.6.0",
      "resolved": "https://registry.npmjs.org/compression/-/compression-1.5.2.tgz",
      "dependencies": {
        "accepts": {
          "version": "1.2.13",
          "from": "accepts@>=1.2.12 <1.3.0",
          "resolved": "https://registry.npmjs.org/accepts/-/accepts-1.2.13.tgz"
        },
        "bytes": {
          "version": "2.1.0",
          "from": "bytes@2.1.0",
          "resolved": "https://registry.npmjs.org/bytes/-/bytes-2.1.0.tgz"
        },
        "debug": {
          "version": "2.2.0",
          "from": "debug@>=2.2.0 <2.3.0",
          "resolved": "https://registry.npmjs.org/debug/-/debug-2.2.0.tgz"
        },
        "ms": {
          "version": "0.7.1",
          "from": "ms@0.7.1",
          "resolved": "https://registry.npmjs.org/ms/-/ms-0.7.1.tgz"
        },
        "negotiator": {
          "version": "0.5.3",
          "from": "negotiator@0.5.3",
          "resolved": "https://registry.npmjs.org/negotiator/-/negotiator-0.5.3.tgz"
        },
        "vary": {
          "version": "1.0.1",
          "from": "vary@>=1.0.1 <1.1.0",
          "resolved": "https://registry.npmjs.org/vary/-/vary-1.0.1.tgz"
        }
      }
    },
    "concat-map": {
      "version": "0.0.1",
      "from": "concat-map@0.0.1",
      "resolved": "https://registry.npmjs.org/concat-map/-/concat-map-0.0.1.tgz"
    },
    "concat-stream": {
      "version": "1.6.0",
      "from": "concat-stream@1.6.0",
      "resolved": "https://registry.npmjs.org/concat-stream/-/concat-stream-1.6.0.tgz",
      "dependencies": {
        "isarray": {
          "version": "1.0.0",
          "from": "isarray@>=1.0.0 <1.1.0",
          "resolved": "https://registry.npmjs.org/isarray/-/isarray-1.0.0.tgz"
        },
        "readable-stream": {
          "version": "2.3.3",
          "from": "readable-stream@>=2.2.2 <3.0.0",
          "resolved": "https://registry.npmjs.org/readable-stream/-/readable-stream-2.3.3.tgz"
        },
        "string_decoder": {
          "version": "1.0.3",
          "from": "string_decoder@>=1.0.3 <1.1.0",
          "resolved": "https://registry.npmjs.org/string_decoder/-/string_decoder-1.0.3.tgz"
        }
      }
    },
    "connect": {
      "version": "3.6.4",
      "from": "connect@>=3.3.5 <4.0.0",
      "resolved": "https://registry.npmjs.org/connect/-/connect-3.6.4.tgz",
      "dependencies": {
        "debug": {
          "version": "2.6.8",
          "from": "debug@2.6.8",
          "resolved": "https://registry.npmjs.org/debug/-/debug-2.6.8.tgz"
        },
        "ms": {
          "version": "2.0.0",
          "from": "ms@2.0.0",
          "resolved": "https://registry.npmjs.org/ms/-/ms-2.0.0.tgz"
        }
      }
    },
    "connect-livereload": {
      "version": "0.5.4",
      "from": "connect-livereload@>=0.5.4 <0.6.0",
      "resolved": "https://registry.npmjs.org/connect-livereload/-/connect-livereload-0.5.4.tgz"
    },
    "connect-timeout": {
      "version": "1.6.2",
      "from": "connect-timeout@>=1.6.2 <1.7.0",
      "resolved": "https://registry.npmjs.org/connect-timeout/-/connect-timeout-1.6.2.tgz",
      "dependencies": {
        "debug": {
          "version": "2.2.0",
          "from": "debug@>=2.2.0 <2.3.0",
          "resolved": "https://registry.npmjs.org/debug/-/debug-2.2.0.tgz"
        },
        "http-errors": {
          "version": "1.3.1",
          "from": "http-errors@>=1.3.1 <1.4.0",
          "resolved": "https://registry.npmjs.org/http-errors/-/http-errors-1.3.1.tgz"
        },
        "ms": {
          "version": "0.7.1",
          "from": "ms@0.7.1",
          "resolved": "https://registry.npmjs.org/ms/-/ms-0.7.1.tgz"
        }
      }
    },
    "console-browserify": {
      "version": "1.1.0",
      "from": "console-browserify@>=1.1.0 <2.0.0",
      "resolved": "https://registry.npmjs.org/console-browserify/-/console-browserify-1.1.0.tgz"
    },
    "console-control-strings": {
      "version": "1.1.0",
      "from": "console-control-strings@>=1.1.0 <1.2.0",
      "resolved": "https://registry.npmjs.org/console-control-strings/-/console-control-strings-1.1.0.tgz"
    },
    "constants-browserify": {
      "version": "1.0.0",
      "from": "constants-browserify@>=1.0.0 <2.0.0",
      "resolved": "https://registry.npmjs.org/constants-browserify/-/constants-browserify-1.0.0.tgz"
    },
    "content-disposition": {
      "version": "0.5.2",
      "from": "content-disposition@0.5.2",
      "resolved": "https://registry.npmjs.org/content-disposition/-/content-disposition-0.5.2.tgz"
    },
    "content-type": {
      "version": "1.0.4",
      "from": "content-type@>=1.0.4 <1.1.0",
      "resolved": "https://registry.npmjs.org/content-type/-/content-type-1.0.4.tgz"
    },
    "convert-source-map": {
      "version": "1.5.0",
      "from": "convert-source-map@>=1.1.1 <2.0.0",
      "resolved": "https://registry.npmjs.org/convert-source-map/-/convert-source-map-1.5.0.tgz"
    },
    "cookie": {
      "version": "0.3.1",
      "from": "cookie@0.3.1",
      "resolved": "https://registry.npmjs.org/cookie/-/cookie-0.3.1.tgz"
    },
    "cookie-parser": {
      "version": "1.3.5",
      "from": "cookie-parser@>=1.3.5 <1.4.0",
      "resolved": "https://registry.npmjs.org/cookie-parser/-/cookie-parser-1.3.5.tgz",
      "dependencies": {
        "cookie": {
          "version": "0.1.3",
          "from": "cookie@0.1.3",
          "resolved": "https://registry.npmjs.org/cookie/-/cookie-0.1.3.tgz"
        }
      }
    },
    "cookie-signature": {
      "version": "1.0.6",
      "from": "cookie-signature@1.0.6",
      "resolved": "https://registry.npmjs.org/cookie-signature/-/cookie-signature-1.0.6.tgz"
    },
    "core-js": {
      "version": "2.5.1",
      "from": "core-js@>=2.1.0 <3.0.0",
      "resolved": "https://registry.npmjs.org/core-js/-/core-js-2.5.1.tgz"
    },
    "core-util-is": {
      "version": "1.0.2",
      "from": "core-util-is@>=1.0.0 <1.1.0",
      "resolved": "https://registry.npmjs.org/core-util-is/-/core-util-is-1.0.2.tgz"
    },
    "cosmiconfig": {
      "version": "2.2.2",
      "from": "cosmiconfig@>=2.1.0 <3.0.0",
      "resolved": "https://registry.npmjs.org/cosmiconfig/-/cosmiconfig-2.2.2.tgz"
    },
    "crc": {
      "version": "3.3.0",
      "from": "crc@3.3.0",
      "resolved": "https://registry.npmjs.org/crc/-/crc-3.3.0.tgz"
    },
    "create-ecdh": {
      "version": "4.0.0",
      "from": "create-ecdh@>=4.0.0 <5.0.0",
      "resolved": "https://registry.npmjs.org/create-ecdh/-/create-ecdh-4.0.0.tgz"
    },
    "create-hash": {
      "version": "1.1.3",
      "from": "create-hash@>=1.1.0 <2.0.0",
      "resolved": "https://registry.npmjs.org/create-hash/-/create-hash-1.1.3.tgz"
    },
    "create-hmac": {
      "version": "1.1.6",
      "from": "create-hmac@>=1.1.0 <2.0.0",
      "resolved": "https://registry.npmjs.org/create-hmac/-/create-hmac-1.1.6.tgz"
    },
    "cross-spawn": {
      "version": "5.1.0",
      "from": "cross-spawn@>=5.0.1 <6.0.0",
      "resolved": "https://registry.npmjs.org/cross-spawn/-/cross-spawn-5.1.0.tgz",
      "dependencies": {
        "lru-cache": {
          "version": "4.1.1",
          "from": "lru-cache@>=4.0.1 <5.0.0",
          "resolved": "https://registry.npmjs.org/lru-cache/-/lru-cache-4.1.1.tgz"
        }
      }
    },
    "crypt": {
      "version": "0.0.2",
      "from": "crypt@>=0.0.1 <0.1.0",
      "resolved": "https://registry.npmjs.org/crypt/-/crypt-0.0.2.tgz"
    },
    "cryptiles": {
      "version": "2.0.5",
      "from": "cryptiles@>=2.0.0 <3.0.0",
      "resolved": "https://registry.npmjs.org/cryptiles/-/cryptiles-2.0.5.tgz"
    },
    "crypto-browserify": {
      "version": "3.11.1",
      "from": "crypto-browserify@>=3.11.0 <4.0.0",
      "resolved": "https://registry.npmjs.org/crypto-browserify/-/crypto-browserify-3.11.1.tgz"
    },
    "csrf": {
      "version": "3.0.6",
      "from": "csrf@>=3.0.0 <3.1.0",
      "resolved": "https://registry.npmjs.org/csrf/-/csrf-3.0.6.tgz"
    },
    "css-modules-loader-core": {
      "version": "1.1.0",
      "from": "css-modules-loader-core@>=1.0.1 <2.0.0",
      "resolved": "https://registry.npmjs.org/css-modules-loader-core/-/css-modules-loader-core-1.1.0.tgz",
      "dependencies": {
        "postcss": {
          "version": "6.0.1",
          "from": "postcss@6.0.1",
          "resolved": "https://registry.npmjs.org/postcss/-/postcss-6.0.1.tgz"
        },
        "source-map": {
          "version": "0.5.7",
          "from": "source-map@>=0.5.6 <0.6.0",
          "resolved": "https://registry.npmjs.org/source-map/-/source-map-0.5.7.tgz"
        },
        "supports-color": {
          "version": "3.2.3",
          "from": "supports-color@>=3.2.3 <4.0.0",
          "resolved": "https://registry.npmjs.org/supports-color/-/supports-color-3.2.3.tgz"
        }
      }
    },
    "css-selector-tokenizer": {
      "version": "0.7.0",
      "from": "css-selector-tokenizer@>=0.7.0 <0.8.0",
      "resolved": "https://registry.npmjs.org/css-selector-tokenizer/-/css-selector-tokenizer-0.7.0.tgz"
    },
    "cssesc": {
      "version": "0.1.0",
      "from": "cssesc@>=0.1.0 <0.2.0",
      "resolved": "https://registry.npmjs.org/cssesc/-/cssesc-0.1.0.tgz"
    },
    "csurf": {
      "version": "1.8.3",
      "from": "csurf@>=1.8.3 <1.9.0",
      "resolved": "https://registry.npmjs.org/csurf/-/csurf-1.8.3.tgz",
      "dependencies": {
        "cookie": {
          "version": "0.1.3",
          "from": "cookie@0.1.3",
          "resolved": "https://registry.npmjs.org/cookie/-/cookie-0.1.3.tgz"
        },
        "http-errors": {
          "version": "1.3.1",
          "from": "http-errors@>=1.3.1 <1.4.0",
          "resolved": "https://registry.npmjs.org/http-errors/-/http-errors-1.3.1.tgz"
        }
      }
    },
    "currently-unhandled": {
      "version": "0.4.1",
      "from": "currently-unhandled@>=0.4.1 <0.5.0",
      "resolved": "https://registry.npmjs.org/currently-unhandled/-/currently-unhandled-0.4.1.tgz"
    },
    "custom-event": {
      "version": "1.0.1",
      "from": "custom-event@>=1.0.0 <1.1.0",
      "resolved": "https://registry.npmjs.org/custom-event/-/custom-event-1.0.1.tgz"
    },
    "d": {
      "version": "1.0.0",
      "from": "d@>=1.0.0 <2.0.0",
      "resolved": "https://registry.npmjs.org/d/-/d-1.0.0.tgz"
    },
    "dashdash": {
      "version": "1.14.1",
      "from": "dashdash@>=1.12.0 <2.0.0",
      "resolved": "https://registry.npmjs.org/dashdash/-/dashdash-1.14.1.tgz",
      "dependencies": {
        "assert-plus": {
          "version": "1.0.0",
          "from": "assert-plus@>=1.0.0 <2.0.0",
          "resolved": "https://registry.npmjs.org/assert-plus/-/assert-plus-1.0.0.tgz"
        }
      }
    },
    "date-now": {
      "version": "0.1.4",
      "from": "date-now@>=0.1.4 <0.2.0",
      "resolved": "https://registry.npmjs.org/date-now/-/date-now-0.1.4.tgz"
    },
    "dateformat": {
      "version": "2.2.0",
      "from": "dateformat@>=2.0.0 <3.0.0",
      "resolved": "https://registry.npmjs.org/dateformat/-/dateformat-2.2.0.tgz"
    },
    "deasync": {
      "version": "0.1.10",
      "from": "deasync@>=0.1.7 <0.2.0",
      "resolved": "https://registry.npmjs.org/deasync/-/deasync-0.1.10.tgz"
    },
    "debug": {
      "version": "2.6.0",
      "from": "debug@2.6.0",
      "resolved": "https://registry.npmjs.org/debug/-/debug-2.6.0.tgz"
    },
    "debuglog": {
      "version": "1.0.1",
      "from": "debuglog@>=1.0.1 <2.0.0",
      "resolved": "https://registry.npmjs.org/debuglog/-/debuglog-1.0.1.tgz"
    },
    "decamelize": {
      "version": "1.2.0",
      "from": "decamelize@>=1.1.1 <2.0.0",
      "resolved": "https://registry.npmjs.org/decamelize/-/decamelize-1.2.0.tgz"
    },
    "decomment": {
      "version": "0.8.8",
      "from": "decomment@>=0.8.2 <0.9.0",
      "resolved": "https://registry.npmjs.org/decomment/-/decomment-0.8.8.tgz"
    },
    "deep-eql": {
      "version": "0.1.3",
      "from": "deep-eql@>=0.1.3 <0.2.0",
      "resolved": "https://registry.npmjs.org/deep-eql/-/deep-eql-0.1.3.tgz",
      "dependencies": {
        "type-detect": {
          "version": "0.1.1",
          "from": "type-detect@0.1.1",
          "resolved": "https://registry.npmjs.org/type-detect/-/type-detect-0.1.1.tgz"
        }
      }
    },
    "deep-is": {
      "version": "0.1.3",
      "from": "deep-is@>=0.1.3 <0.2.0",
      "resolved": "https://registry.npmjs.org/deep-is/-/deep-is-0.1.3.tgz"
    },
    "defaults": {
      "version": "1.0.3",
      "from": "defaults@>=1.0.0 <2.0.0",
      "resolved": "https://registry.npmjs.org/defaults/-/defaults-1.0.3.tgz"
    },
    "del": {
      "version": "2.2.2",
      "from": "del@>=2.2.2 <3.0.0",
      "resolved": "https://registry.npmjs.org/del/-/del-2.2.2.tgz"
    },
    "delayed-stream": {
      "version": "1.0.0",
      "from": "delayed-stream@>=1.0.0 <1.1.0",
      "resolved": "https://registry.npmjs.org/delayed-stream/-/delayed-stream-1.0.0.tgz"
    },
    "delegates": {
      "version": "1.0.0",
      "from": "delegates@>=1.0.0 <2.0.0",
      "resolved": "https://registry.npmjs.org/delegates/-/delegates-1.0.0.tgz"
    },
    "depd": {
      "version": "1.1.1",
      "from": "depd@>=1.1.1 <1.2.0",
      "resolved": "https://registry.npmjs.org/depd/-/depd-1.1.1.tgz"
    },
    "deprecated": {
      "version": "0.0.1",
      "from": "deprecated@>=0.0.1 <0.0.2",
      "resolved": "https://registry.npmjs.org/deprecated/-/deprecated-0.0.1.tgz"
    },
    "des.js": {
      "version": "1.0.0",
      "from": "des.js@>=1.0.0 <2.0.0",
      "resolved": "https://registry.npmjs.org/des.js/-/des.js-1.0.0.tgz"
    },
    "destroy": {
      "version": "1.0.4",
      "from": "destroy@>=1.0.4 <1.1.0",
      "resolved": "https://registry.npmjs.org/destroy/-/destroy-1.0.4.tgz"
    },
    "detect-file": {
      "version": "0.1.0",
      "from": "detect-file@>=0.1.0 <0.2.0",
      "resolved": "https://registry.npmjs.org/detect-file/-/detect-file-0.1.0.tgz"
    },
    "dezalgo": {
      "version": "1.0.3",
      "from": "dezalgo@>=1.0.0 <2.0.0",
      "resolved": "https://registry.npmjs.org/dezalgo/-/dezalgo-1.0.3.tgz"
    },
    "di": {
      "version": "0.0.1",
      "from": "di@>=0.0.1 <0.0.2",
      "resolved": "https://registry.npmjs.org/di/-/di-0.0.1.tgz"
    },
    "diff": {
      "version": "3.2.0",
      "from": "diff@3.2.0",
      "resolved": "https://registry.npmjs.org/diff/-/diff-3.2.0.tgz"
    },
    "diffie-hellman": {
      "version": "5.0.2",
      "from": "diffie-hellman@>=5.0.0 <6.0.0",
      "resolved": "https://registry.npmjs.org/diffie-hellman/-/diffie-hellman-5.0.2.tgz"
    },
    "dom-serialize": {
      "version": "2.2.1",
      "from": "dom-serialize@>=2.2.0 <3.0.0",
      "resolved": "https://registry.npmjs.org/dom-serialize/-/dom-serialize-2.2.1.tgz"
    },
    "domain-browser": {
      "version": "1.1.7",
      "from": "domain-browser@>=1.1.1 <2.0.0",
      "resolved": "https://registry.npmjs.org/domain-browser/-/domain-browser-1.1.7.tgz"
    },
    "duplexer": {
      "version": "0.1.1",
      "from": "duplexer@>=0.1.1 <0.2.0",
      "resolved": "https://registry.npmjs.org/duplexer/-/duplexer-0.1.1.tgz"
    },
    "duplexer2": {
      "version": "0.0.2",
      "from": "duplexer2@0.0.2",
      "resolved": "https://registry.npmjs.org/duplexer2/-/duplexer2-0.0.2.tgz"
    },
    "duplexify": {
      "version": "3.5.1",
      "from": "duplexify@>=3.5.0 <4.0.0",
      "resolved": "https://registry.npmjs.org/duplexify/-/duplexify-3.5.1.tgz",
      "dependencies": {
        "isarray": {
          "version": "1.0.0",
          "from": "isarray@>=1.0.0 <1.1.0",
          "resolved": "https://registry.npmjs.org/isarray/-/isarray-1.0.0.tgz"
        },
        "readable-stream": {
          "version": "2.3.3",
          "from": "readable-stream@>=2.0.0 <3.0.0",
          "resolved": "https://registry.npmjs.org/readable-stream/-/readable-stream-2.3.3.tgz"
        },
        "string_decoder": {
          "version": "1.0.3",
          "from": "string_decoder@>=1.0.3 <1.1.0",
          "resolved": "https://registry.npmjs.org/string_decoder/-/string_decoder-1.0.3.tgz"
        }
      }
    },
    "ee-first": {
      "version": "1.1.1",
      "from": "ee-first@1.1.1",
      "resolved": "https://registry.npmjs.org/ee-first/-/ee-first-1.1.1.tgz"
    },
    "elliptic": {
      "version": "6.4.0",
      "from": "elliptic@>=6.0.0 <7.0.0",
      "resolved": "https://registry.npmjs.org/elliptic/-/elliptic-6.4.0.tgz"
    },
    "emojis-list": {
      "version": "2.1.0",
      "from": "emojis-list@>=2.0.0 <3.0.0",
      "resolved": "https://registry.npmjs.org/emojis-list/-/emojis-list-2.1.0.tgz"
    },
    "encodeurl": {
      "version": "1.0.1",
      "from": "encodeurl@>=1.0.1 <1.1.0",
      "resolved": "https://registry.npmjs.org/encodeurl/-/encodeurl-1.0.1.tgz"
    },
    "end-of-stream": {
      "version": "1.1.0",
      "from": "end-of-stream@>=1.1.0 <1.2.0",
      "resolved": "https://registry.npmjs.org/end-of-stream/-/end-of-stream-1.1.0.tgz",
      "dependencies": {
        "once": {
          "version": "1.3.3",
          "from": "once@>=1.3.0 <1.4.0",
          "resolved": "https://registry.npmjs.org/once/-/once-1.3.3.tgz"
        }
      }
    },
    "engine.io": {
      "version": "1.8.4",
      "from": "engine.io@>=1.8.4 <1.9.0",
      "resolved": "https://registry.npmjs.org/engine.io/-/engine.io-1.8.4.tgz",
      "dependencies": {
        "debug": {
          "version": "2.3.3",
          "from": "debug@2.3.3",
          "resolved": "https://registry.npmjs.org/debug/-/debug-2.3.3.tgz"
        }
      }
    },
    "engine.io-client": {
      "version": "1.8.4",
      "from": "engine.io-client@>=1.8.4 <1.9.0",
      "resolved": "https://registry.npmjs.org/engine.io-client/-/engine.io-client-1.8.4.tgz",
      "dependencies": {
        "component-emitter": {
          "version": "1.2.1",
          "from": "component-emitter@1.2.1",
          "resolved": "https://registry.npmjs.org/component-emitter/-/component-emitter-1.2.1.tgz"
        },
        "debug": {
          "version": "2.3.3",
          "from": "debug@2.3.3",
          "resolved": "https://registry.npmjs.org/debug/-/debug-2.3.3.tgz"
        },
        "ws": {
          "version": "1.1.2",
          "from": "ws@1.1.2",
          "resolved": "https://registry.npmjs.org/ws/-/ws-1.1.2.tgz"
        }
      }
    },
    "engine.io-parser": {
      "version": "1.3.2",
      "from": "engine.io-parser@1.3.2",
      "resolved": "https://registry.npmjs.org/engine.io-parser/-/engine.io-parser-1.3.2.tgz"
    },
    "enhanced-resolve": {
      "version": "3.4.1",
      "from": "enhanced-resolve@>=3.4.0 <4.0.0",
      "resolved": "https://registry.npmjs.org/enhanced-resolve/-/enhanced-resolve-3.4.1.tgz"
    },
    "ent": {
      "version": "2.2.0",
      "from": "ent@>=2.2.0 <2.3.0",
      "resolved": "https://registry.npmjs.org/ent/-/ent-2.2.0.tgz"
    },
    "errno": {
      "version": "0.1.4",
      "from": "errno@>=0.1.3 <0.2.0",
      "resolved": "https://registry.npmjs.org/errno/-/errno-0.1.4.tgz"
    },
    "error-ex": {
      "version": "1.3.1",
      "from": "error-ex@>=1.2.0 <2.0.0",
      "resolved": "https://registry.npmjs.org/error-ex/-/error-ex-1.3.1.tgz"
    },
    "errorhandler": {
      "version": "1.4.3",
      "from": "errorhandler@>=1.4.2 <1.5.0",
      "resolved": "https://registry.npmjs.org/errorhandler/-/errorhandler-1.4.3.tgz"
    },
    "es5-ext": {
      "version": "0.10.30",
      "from": "es5-ext@>=0.10.14 <0.11.0",
      "resolved": "https://registry.npmjs.org/es5-ext/-/es5-ext-0.10.30.tgz"
    },
    "es6-iterator": {
      "version": "2.0.1",
      "from": "es6-iterator@>=2.0.1 <2.1.0",
      "resolved": "https://registry.npmjs.org/es6-iterator/-/es6-iterator-2.0.1.tgz"
    },
    "es6-map": {
      "version": "0.1.5",
      "from": "es6-map@>=0.1.3 <0.2.0",
      "resolved": "https://registry.npmjs.org/es6-map/-/es6-map-0.1.5.tgz"
    },
    "es6-promise": {
      "version": "4.0.5",
      "from": "es6-promise@>=4.0.3 <4.1.0",
      "resolved": "https://registry.npmjs.org/es6-promise/-/es6-promise-4.0.5.tgz"
    },
    "es6-set": {
      "version": "0.1.5",
      "from": "es6-set@>=0.1.5 <0.2.0",
      "resolved": "https://registry.npmjs.org/es6-set/-/es6-set-0.1.5.tgz"
    },
    "es6-symbol": {
      "version": "3.1.1",
      "from": "es6-symbol@>=3.1.1 <3.2.0",
      "resolved": "https://registry.npmjs.org/es6-symbol/-/es6-symbol-3.1.1.tgz"
    },
    "es6-weak-map": {
      "version": "2.0.2",
      "from": "es6-weak-map@>=2.0.1 <3.0.0",
      "resolved": "https://registry.npmjs.org/es6-weak-map/-/es6-weak-map-2.0.2.tgz"
    },
    "escape-html": {
      "version": "1.0.3",
      "from": "escape-html@>=1.0.3 <1.1.0",
      "resolved": "https://registry.npmjs.org/escape-html/-/escape-html-1.0.3.tgz"
    },
    "escape-string-regexp": {
      "version": "1.0.5",
      "from": "escape-string-regexp@>=1.0.2 <2.0.0",
      "resolved": "https://registry.npmjs.org/escape-string-regexp/-/escape-string-regexp-1.0.5.tgz"
    },
    "escodegen": {
      "version": "1.8.1",
      "from": "escodegen@>=1.8.0 <1.9.0",
      "resolved": "https://registry.npmjs.org/escodegen/-/escodegen-1.8.1.tgz",
      "dependencies": {
        "esprima": {
          "version": "2.7.3",
          "from": "esprima@>=2.7.1 <3.0.0",
          "resolved": "https://registry.npmjs.org/esprima/-/esprima-2.7.3.tgz"
        }
      }
    },
    "escope": {
      "version": "3.6.0",
      "from": "escope@>=3.6.0 <4.0.0",
      "resolved": "https://registry.npmjs.org/escope/-/escope-3.6.0.tgz",
      "dependencies": {
        "estraverse": {
          "version": "4.2.0",
          "from": "estraverse@>=4.1.1 <5.0.0",
          "resolved": "https://registry.npmjs.org/estraverse/-/estraverse-4.2.0.tgz"
        }
      }
    },
    "esprima": {
      "version": "4.0.0",
      "from": "esprima@>=4.0.0 <5.0.0",
      "resolved": "https://registry.npmjs.org/esprima/-/esprima-4.0.0.tgz"
    },
    "esrecurse": {
      "version": "4.2.0",
      "from": "esrecurse@>=4.1.0 <5.0.0",
      "resolved": "https://registry.npmjs.org/esrecurse/-/esrecurse-4.2.0.tgz",
      "dependencies": {
        "estraverse": {
          "version": "4.2.0",
          "from": "estraverse@>=4.1.0 <5.0.0",
          "resolved": "https://registry.npmjs.org/estraverse/-/estraverse-4.2.0.tgz"
        }
      }
    },
    "estraverse": {
      "version": "1.9.3",
      "from": "estraverse@>=1.9.1 <2.0.0",
      "resolved": "https://registry.npmjs.org/estraverse/-/estraverse-1.9.3.tgz"
    },
    "esutils": {
      "version": "2.0.2",
      "from": "esutils@>=2.0.2 <3.0.0",
      "resolved": "https://registry.npmjs.org/esutils/-/esutils-2.0.2.tgz"
    },
    "etag": {
      "version": "1.7.0",
      "from": "etag@>=1.7.0 <1.8.0",
      "resolved": "https://registry.npmjs.org/etag/-/etag-1.7.0.tgz"
    },
    "event-emitter": {
      "version": "0.3.5",
      "from": "event-emitter@>=0.3.5 <0.4.0",
      "resolved": "https://registry.npmjs.org/event-emitter/-/event-emitter-0.3.5.tgz"
    },
    "event-stream": {
      "version": "3.0.20",
      "from": "event-stream@>=3.0.20 <3.1.0",
      "resolved": "https://registry.npmjs.org/event-stream/-/event-stream-3.0.20.tgz"
    },
    "eventemitter3": {
      "version": "1.2.0",
      "from": "eventemitter3@>=1.0.0 <2.0.0",
      "resolved": "https://registry.npmjs.org/eventemitter3/-/eventemitter3-1.2.0.tgz"
    },
    "events": {
      "version": "1.1.1",
      "from": "events@>=1.0.0 <2.0.0",
      "resolved": "https://registry.npmjs.org/events/-/events-1.1.1.tgz"
    },
    "evp_bytestokey": {
      "version": "1.0.3",
      "from": "evp_bytestokey@>=1.0.0 <2.0.0",
      "resolved": "https://registry.npmjs.org/evp_bytestokey/-/evp_bytestokey-1.0.3.tgz"
    },
    "execa": {
      "version": "0.7.0",
      "from": "execa@>=0.7.0 <0.8.0",
      "resolved": "https://registry.npmjs.org/execa/-/execa-0.7.0.tgz"
    },
    "exit-hook": {
      "version": "1.1.1",
      "from": "exit-hook@>=1.0.0 <2.0.0",
      "resolved": "https://registry.npmjs.org/exit-hook/-/exit-hook-1.1.1.tgz"
    },
    "expand-braces": {
      "version": "0.1.2",
      "from": "expand-braces@>=0.1.1 <0.2.0",
      "resolved": "https://registry.npmjs.org/expand-braces/-/expand-braces-0.1.2.tgz",
      "dependencies": {
        "array-slice": {
          "version": "0.2.3",
          "from": "array-slice@>=0.2.3 <0.3.0",
          "resolved": "https://registry.npmjs.org/array-slice/-/array-slice-0.2.3.tgz"
        },
        "braces": {
          "version": "0.1.5",
          "from": "braces@>=0.1.2 <0.2.0",
          "resolved": "https://registry.npmjs.org/braces/-/braces-0.1.5.tgz"
        },
        "expand-range": {
          "version": "0.1.1",
          "from": "expand-range@>=0.1.0 <0.2.0",
          "resolved": "https://registry.npmjs.org/expand-range/-/expand-range-0.1.1.tgz"
        },
        "is-number": {
          "version": "0.1.1",
          "from": "is-number@>=0.1.1 <0.2.0",
          "resolved": "https://registry.npmjs.org/is-number/-/is-number-0.1.1.tgz"
        },
        "repeat-string": {
          "version": "0.2.2",
          "from": "repeat-string@>=0.2.2 <0.3.0",
          "resolved": "https://registry.npmjs.org/repeat-string/-/repeat-string-0.2.2.tgz"
        }
      }
    },
    "expand-brackets": {
      "version": "0.1.5",
      "from": "expand-brackets@>=0.1.4 <0.2.0",
      "resolved": "https://registry.npmjs.org/expand-brackets/-/expand-brackets-0.1.5.tgz"
    },
    "expand-range": {
      "version": "1.8.2",
      "from": "expand-range@>=1.8.1 <2.0.0",
      "resolved": "https://registry.npmjs.org/expand-range/-/expand-range-1.8.2.tgz"
    },
    "expand-tilde": {
      "version": "1.2.2",
      "from": "expand-tilde@>=1.2.2 <2.0.0",
      "resolved": "https://registry.npmjs.org/expand-tilde/-/expand-tilde-1.2.2.tgz"
    },
    "express": {
      "version": "4.14.1",
      "from": "express@>=4.14.0 <4.15.0",
      "resolved": "https://registry.npmjs.org/express/-/express-4.14.1.tgz",
      "dependencies": {
        "debug": {
          "version": "2.2.0",
          "from": "debug@>=2.2.0 <2.3.0",
          "resolved": "https://registry.npmjs.org/debug/-/debug-2.2.0.tgz"
        },
        "finalhandler": {
          "version": "0.5.1",
          "from": "finalhandler@0.5.1",
          "resolved": "https://registry.npmjs.org/finalhandler/-/finalhandler-0.5.1.tgz"
        },
        "ms": {
          "version": "0.7.1",
          "from": "ms@0.7.1",
          "resolved": "https://registry.npmjs.org/ms/-/ms-0.7.1.tgz"
        },
        "qs": {
          "version": "6.2.0",
          "from": "qs@6.2.0",
          "resolved": "https://registry.npmjs.org/qs/-/qs-6.2.0.tgz"
        },
        "utils-merge": {
          "version": "1.0.0",
          "from": "utils-merge@1.0.0",
          "resolved": "https://registry.npmjs.org/utils-merge/-/utils-merge-1.0.0.tgz"
        }
      }
    },
    "express-session": {
      "version": "1.11.3",
      "from": "express-session@>=1.11.3 <1.12.0",
      "resolved": "https://registry.npmjs.org/express-session/-/express-session-1.11.3.tgz",
      "dependencies": {
        "cookie": {
          "version": "0.1.3",
          "from": "cookie@0.1.3",
          "resolved": "https://registry.npmjs.org/cookie/-/cookie-0.1.3.tgz"
        },
        "debug": {
          "version": "2.2.0",
          "from": "debug@>=2.2.0 <2.3.0",
          "resolved": "https://registry.npmjs.org/debug/-/debug-2.2.0.tgz"
        },
        "depd": {
          "version": "1.0.1",
          "from": "depd@>=1.0.1 <1.1.0",
          "resolved": "https://registry.npmjs.org/depd/-/depd-1.0.1.tgz"
        },
        "ms": {
          "version": "0.7.1",
          "from": "ms@0.7.1",
          "resolved": "https://registry.npmjs.org/ms/-/ms-0.7.1.tgz"
        },
        "uid-safe": {
          "version": "2.0.0",
          "from": "uid-safe@>=2.0.0 <2.1.0",
          "resolved": "https://registry.npmjs.org/uid-safe/-/uid-safe-2.0.0.tgz"
        },
        "utils-merge": {
          "version": "1.0.0",
          "from": "utils-merge@1.0.0",
          "resolved": "https://registry.npmjs.org/utils-merge/-/utils-merge-1.0.0.tgz"
        }
      }
    },
    "extend": {
      "version": "3.0.1",
      "from": "extend@>=3.0.0 <4.0.0",
      "resolved": "https://registry.npmjs.org/extend/-/extend-3.0.1.tgz"
    },
    "extend-shallow": {
      "version": "2.0.1",
      "from": "extend-shallow@>=2.0.1 <3.0.0",
      "resolved": "https://registry.npmjs.org/extend-shallow/-/extend-shallow-2.0.1.tgz"
    },
    "external-editor": {
      "version": "1.1.1",
      "from": "external-editor@>=1.1.0 <2.0.0",
      "resolved": "https://registry.npmjs.org/external-editor/-/external-editor-1.1.1.tgz",
      "dependencies": {
        "tmp": {
          "version": "0.0.29",
          "from": "tmp@>=0.0.29 <0.0.30",
          "resolved": "https://registry.npmjs.org/tmp/-/tmp-0.0.29.tgz"
        }
      }
    },
    "extglob": {
      "version": "0.3.2",
      "from": "extglob@>=0.3.1 <0.4.0",
      "resolved": "https://registry.npmjs.org/extglob/-/extglob-0.3.2.tgz"
    },
    "extract-zip": {
      "version": "1.6.5",
      "from": "extract-zip@>=1.6.5 <1.7.0",
      "resolved": "https://registry.npmjs.org/extract-zip/-/extract-zip-1.6.5.tgz",
      "dependencies": {
        "debug": {
          "version": "2.2.0",
          "from": "debug@2.2.0",
          "resolved": "https://registry.npmjs.org/debug/-/debug-2.2.0.tgz"
        },
        "minimist": {
          "version": "0.0.8",
          "from": "minimist@0.0.8",
          "resolved": "https://registry.npmjs.org/minimist/-/minimist-0.0.8.tgz"
        },
        "mkdirp": {
          "version": "0.5.0",
          "from": "mkdirp@0.5.0",
          "resolved": "https://registry.npmjs.org/mkdirp/-/mkdirp-0.5.0.tgz"
        },
        "ms": {
          "version": "0.7.1",
          "from": "ms@0.7.1",
          "resolved": "https://registry.npmjs.org/ms/-/ms-0.7.1.tgz"
        }
      }
    },
    "extsprintf": {
      "version": "1.3.0",
      "from": "extsprintf@1.3.0",
      "resolved": "https://registry.npmjs.org/extsprintf/-/extsprintf-1.3.0.tgz"
    },
    "fancy-log": {
      "version": "1.3.0",
      "from": "fancy-log@>=1.1.0 <2.0.0",
      "resolved": "https://registry.npmjs.org/fancy-log/-/fancy-log-1.3.0.tgz"
    },
    "fast-deep-equal": {
      "version": "1.0.0",
      "from": "fast-deep-equal@>=1.0.0 <2.0.0",
      "resolved": "https://registry.npmjs.org/fast-deep-equal/-/fast-deep-equal-1.0.0.tgz"
    },
    "fast-levenshtein": {
      "version": "2.0.6",
      "from": "fast-levenshtein@>=2.0.4 <2.1.0",
      "resolved": "https://registry.npmjs.org/fast-levenshtein/-/fast-levenshtein-2.0.6.tgz"
    },
    "fastparse": {
      "version": "1.1.1",
      "from": "fastparse@>=1.1.1 <2.0.0",
      "resolved": "https://registry.npmjs.org/fastparse/-/fastparse-1.1.1.tgz"
    },
    "faye-websocket": {
      "version": "0.10.0",
      "from": "faye-websocket@>=0.10.0 <0.11.0",
      "resolved": "https://registry.npmjs.org/faye-websocket/-/faye-websocket-0.10.0.tgz"
    },
    "fd-slicer": {
      "version": "1.0.1",
      "from": "fd-slicer@>=1.0.1 <1.1.0",
      "resolved": "https://registry.npmjs.org/fd-slicer/-/fd-slicer-1.0.1.tgz"
    },
    "figures": {
      "version": "1.7.0",
      "from": "figures@>=1.3.5 <2.0.0",
      "resolved": "https://registry.npmjs.org/figures/-/figures-1.7.0.tgz"
    },
    "filename-regex": {
      "version": "2.0.1",
      "from": "filename-regex@>=2.0.0 <3.0.0",
      "resolved": "https://registry.npmjs.org/filename-regex/-/filename-regex-2.0.1.tgz"
    },
    "fileset": {
      "version": "0.2.1",
      "from": "fileset@>=0.2.0 <0.3.0",
      "resolved": "https://registry.npmjs.org/fileset/-/fileset-0.2.1.tgz",
      "dependencies": {
        "glob": {
          "version": "5.0.15",
          "from": "glob@>=5.0.0 <6.0.0",
          "resolved": "https://registry.npmjs.org/glob/-/glob-5.0.15.tgz"
        },
        "minimatch": {
          "version": "2.0.10",
          "from": "minimatch@>=2.0.0 <3.0.0",
          "resolved": "https://registry.npmjs.org/minimatch/-/minimatch-2.0.10.tgz"
        }
      }
    },
    "fill-range": {
      "version": "2.2.3",
      "from": "fill-range@>=2.1.0 <3.0.0",
      "resolved": "https://registry.npmjs.org/fill-range/-/fill-range-2.2.3.tgz"
    },
    "finalhandler": {
      "version": "1.0.5",
      "from": "finalhandler@1.0.5",
      "resolved": "https://registry.npmjs.org/finalhandler/-/finalhandler-1.0.5.tgz",
      "dependencies": {
        "debug": {
          "version": "2.6.8",
          "from": "debug@2.6.8",
          "resolved": "https://registry.npmjs.org/debug/-/debug-2.6.8.tgz"
        },
        "ms": {
          "version": "2.0.0",
          "from": "ms@2.0.0",
          "resolved": "https://registry.npmjs.org/ms/-/ms-2.0.0.tgz"
        }
      }
    },
    "find-index": {
      "version": "0.1.1",
      "from": "find-index@>=0.1.1 <0.2.0",
      "resolved": "https://registry.npmjs.org/find-index/-/find-index-0.1.1.tgz"
    },
    "find-up": {
      "version": "1.1.2",
      "from": "find-up@>=1.0.0 <2.0.0",
      "resolved": "https://registry.npmjs.org/find-up/-/find-up-1.1.2.tgz"
    },
    "findup-sync": {
      "version": "0.4.3",
      "from": "findup-sync@>=0.4.2 <0.5.0",
      "resolved": "https://registry.npmjs.org/findup-sync/-/findup-sync-0.4.3.tgz"
    },
    "fined": {
      "version": "1.1.0",
      "from": "fined@>=1.0.1 <2.0.0",
      "resolved": "https://registry.npmjs.org/fined/-/fined-1.1.0.tgz",
      "dependencies": {
        "expand-tilde": {
          "version": "2.0.2",
          "from": "expand-tilde@>=2.0.2 <3.0.0",
          "resolved": "https://registry.npmjs.org/expand-tilde/-/expand-tilde-2.0.2.tgz"
        }
      }
    },
    "first-chunk-stream": {
      "version": "1.0.0",
      "from": "first-chunk-stream@>=1.0.0 <2.0.0",
      "resolved": "https://registry.npmjs.org/first-chunk-stream/-/first-chunk-stream-1.0.0.tgz"
    },
    "flagged-respawn": {
      "version": "0.3.2",
      "from": "flagged-respawn@>=0.3.2 <0.4.0",
      "resolved": "https://registry.npmjs.org/flagged-respawn/-/flagged-respawn-0.3.2.tgz"
    },
    "for-in": {
      "version": "1.0.2",
      "from": "for-in@>=1.0.1 <2.0.0",
      "resolved": "https://registry.npmjs.org/for-in/-/for-in-1.0.2.tgz"
    },
    "for-own": {
      "version": "0.1.5",
      "from": "for-own@>=0.1.4 <0.2.0",
      "resolved": "https://registry.npmjs.org/for-own/-/for-own-0.1.5.tgz"
    },
    "forever-agent": {
      "version": "0.6.1",
      "from": "forever-agent@>=0.6.1 <0.7.0",
      "resolved": "https://registry.npmjs.org/forever-agent/-/forever-agent-0.6.1.tgz"
    },
    "fork-stream": {
      "version": "0.0.4",
      "from": "fork-stream@>=0.0.4 <0.0.5",
      "resolved": "https://registry.npmjs.org/fork-stream/-/fork-stream-0.0.4.tgz"
    },
    "form-data": {
      "version": "2.1.4",
      "from": "form-data@>=2.1.1 <2.2.0",
      "resolved": "https://registry.npmjs.org/form-data/-/form-data-2.1.4.tgz"
    },
    "formatio": {
      "version": "1.1.1",
      "from": "formatio@1.1.1",
      "resolved": "https://registry.npmjs.org/formatio/-/formatio-1.1.1.tgz"
    },
    "forwarded": {
      "version": "0.1.2",
      "from": "forwarded@>=0.1.0 <0.2.0",
      "resolved": "https://registry.npmjs.org/forwarded/-/forwarded-0.1.2.tgz"
    },
    "fresh": {
      "version": "0.3.0",
      "from": "fresh@0.3.0",
      "resolved": "https://registry.npmjs.org/fresh/-/fresh-0.3.0.tgz"
    },
    "from": {
      "version": "0.1.7",
      "from": "from@>=0.0.0 <1.0.0",
      "resolved": "https://registry.npmjs.org/from/-/from-0.1.7.tgz"
    },
    "fs-exists-sync": {
      "version": "0.1.0",
      "from": "fs-exists-sync@>=0.1.0 <0.2.0",
      "resolved": "https://registry.npmjs.org/fs-exists-sync/-/fs-exists-sync-0.1.0.tgz"
    },
    "fs-extra": {
      "version": "0.26.7",
      "from": "fs-extra@>=0.26.7 <0.27.0",
      "resolved": "https://registry.npmjs.org/fs-extra/-/fs-extra-0.26.7.tgz"
    },
    "fs.realpath": {
      "version": "1.0.0",
      "from": "fs.realpath@>=1.0.0 <2.0.0",
      "resolved": "https://registry.npmjs.org/fs.realpath/-/fs.realpath-1.0.0.tgz"
    },
    "fstream": {
      "version": "1.0.11",
      "from": "fstream@>=1.0.0 <2.0.0",
      "resolved": "https://registry.npmjs.org/fstream/-/fstream-1.0.11.tgz"
    },
    "gauge": {
      "version": "2.7.4",
      "from": "gauge@>=2.7.3 <2.8.0",
      "resolved": "https://registry.npmjs.org/gauge/-/gauge-2.7.4.tgz"
    },
    "gaze": {
      "version": "0.5.2",
      "from": "gaze@>=0.5.1 <0.6.0",
      "resolved": "https://registry.npmjs.org/gaze/-/gaze-0.5.2.tgz"
    },
    "generic-names": {
      "version": "1.0.2",
      "from": "generic-names@>=1.0.2 <2.0.0",
      "resolved": "https://registry.npmjs.org/generic-names/-/generic-names-1.0.2.tgz",
      "dependencies": {
        "loader-utils": {
          "version": "0.2.17",
          "from": "loader-utils@>=0.2.16 <0.3.0",
          "resolved": "https://registry.npmjs.org/loader-utils/-/loader-utils-0.2.17.tgz"
        }
      }
    },
    "get-caller-file": {
      "version": "1.0.2",
      "from": "get-caller-file@>=1.0.1 <2.0.0",
      "resolved": "https://registry.npmjs.org/get-caller-file/-/get-caller-file-1.0.2.tgz"
    },
    "get-stdin": {
      "version": "4.0.1",
      "from": "get-stdin@>=4.0.1 <5.0.0",
      "resolved": "https://registry.npmjs.org/get-stdin/-/get-stdin-4.0.1.tgz"
    },
    "get-stream": {
      "version": "3.0.0",
      "from": "get-stream@>=3.0.0 <4.0.0",
      "resolved": "https://registry.npmjs.org/get-stream/-/get-stream-3.0.0.tgz"
    },
    "getpass": {
      "version": "0.1.7",
      "from": "getpass@>=0.1.1 <0.2.0",
      "resolved": "https://registry.npmjs.org/getpass/-/getpass-0.1.7.tgz",
      "dependencies": {
        "assert-plus": {
          "version": "1.0.0",
          "from": "assert-plus@>=1.0.0 <2.0.0",
          "resolved": "https://registry.npmjs.org/assert-plus/-/assert-plus-1.0.0.tgz"
        }
      }
    },
    "git-repo-info": {
      "version": "1.1.4",
      "from": "git-repo-info@>=1.1.4 <1.2.0",
      "resolved": "https://registry.npmjs.org/git-repo-info/-/git-repo-info-1.1.4.tgz"
    },
    "glob": {
      "version": "7.0.6",
      "from": "glob@>=7.0.5 <7.1.0",
      "resolved": "https://registry.npmjs.org/glob/-/glob-7.0.6.tgz"
    },
    "glob-base": {
      "version": "0.3.0",
      "from": "glob-base@>=0.3.0 <0.4.0",
      "resolved": "https://registry.npmjs.org/glob-base/-/glob-base-0.3.0.tgz"
    },
    "glob-escape": {
      "version": "0.0.2",
      "from": "glob-escape@>=0.0.1 <0.1.0",
      "resolved": "https://registry.npmjs.org/glob-escape/-/glob-escape-0.0.2.tgz"
    },
    "glob-parent": {
      "version": "2.0.0",
      "from": "glob-parent@>=2.0.0 <3.0.0",
      "resolved": "https://registry.npmjs.org/glob-parent/-/glob-parent-2.0.0.tgz"
    },
    "glob-stream": {
      "version": "3.1.18",
      "from": "glob-stream@>=3.1.5 <4.0.0",
      "resolved": "https://registry.npmjs.org/glob-stream/-/glob-stream-3.1.18.tgz",
      "dependencies": {
        "glob": {
          "version": "4.5.3",
          "from": "glob@>=4.3.1 <5.0.0",
          "resolved": "https://registry.npmjs.org/glob/-/glob-4.5.3.tgz"
        },
        "minimatch": {
          "version": "2.0.10",
          "from": "minimatch@>=2.0.1 <3.0.0",
          "resolved": "https://registry.npmjs.org/minimatch/-/minimatch-2.0.10.tgz"
        },
        "readable-stream": {
          "version": "1.0.34",
          "from": "readable-stream@>=1.0.33-1 <1.1.0-0",
          "resolved": "https://registry.npmjs.org/readable-stream/-/readable-stream-1.0.34.tgz"
        },
        "through2": {
          "version": "0.6.5",
          "from": "through2@>=0.6.1 <0.7.0",
          "resolved": "https://registry.npmjs.org/through2/-/through2-0.6.5.tgz"
        }
      }
    },
    "glob-watcher": {
      "version": "0.0.6",
      "from": "glob-watcher@>=0.0.6 <0.0.7",
      "resolved": "https://registry.npmjs.org/glob-watcher/-/glob-watcher-0.0.6.tgz"
    },
    "glob2base": {
      "version": "0.0.12",
      "from": "glob2base@>=0.0.12 <0.0.13",
      "resolved": "https://registry.npmjs.org/glob2base/-/glob2base-0.0.12.tgz"
    },
    "global-modules": {
      "version": "0.2.3",
      "from": "global-modules@>=0.2.3 <0.3.0",
      "resolved": "https://registry.npmjs.org/global-modules/-/global-modules-0.2.3.tgz"
    },
    "global-prefix": {
      "version": "0.1.5",
      "from": "global-prefix@>=0.1.4 <0.2.0",
      "resolved": "https://registry.npmjs.org/global-prefix/-/global-prefix-0.1.5.tgz"
    },
    "globby": {
      "version": "5.0.0",
      "from": "globby@>=5.0.0 <5.1.0",
      "resolved": "https://registry.npmjs.org/globby/-/globby-5.0.0.tgz"
    },
    "globule": {
      "version": "0.1.0",
      "from": "globule@>=0.1.0 <0.2.0",
      "resolved": "https://registry.npmjs.org/globule/-/globule-0.1.0.tgz",
      "dependencies": {
        "glob": {
          "version": "3.1.21",
          "from": "glob@>=3.1.21 <3.2.0",
          "resolved": "https://registry.npmjs.org/glob/-/glob-3.1.21.tgz"
        },
        "graceful-fs": {
          "version": "1.2.3",
          "from": "graceful-fs@>=1.2.0 <1.3.0",
          "resolved": "https://registry.npmjs.org/graceful-fs/-/graceful-fs-1.2.3.tgz"
        },
        "inherits": {
          "version": "1.0.2",
          "from": "inherits@>=1.0.0 <2.0.0",
          "resolved": "https://registry.npmjs.org/inherits/-/inherits-1.0.2.tgz"
        },
        "lodash": {
          "version": "1.0.2",
          "from": "lodash@>=1.0.1 <1.1.0",
          "resolved": "https://registry.npmjs.org/lodash/-/lodash-1.0.2.tgz"
        },
        "minimatch": {
          "version": "0.2.14",
          "from": "minimatch@>=0.2.11 <0.3.0",
          "resolved": "https://registry.npmjs.org/minimatch/-/minimatch-0.2.14.tgz"
        }
      }
    },
    "glogg": {
      "version": "1.0.0",
      "from": "glogg@>=1.0.0 <2.0.0",
      "resolved": "https://registry.npmjs.org/glogg/-/glogg-1.0.0.tgz"
    },
    "graceful-fs": {
      "version": "4.1.11",
      "from": "graceful-fs@>=4.1.2 <5.0.0",
      "resolved": "https://registry.npmjs.org/graceful-fs/-/graceful-fs-4.1.11.tgz"
    },
    "graceful-readlink": {
      "version": "1.0.1",
      "from": "graceful-readlink@>=1.0.0",
      "resolved": "https://registry.npmjs.org/graceful-readlink/-/graceful-readlink-1.0.1.tgz"
    },
    "growl": {
      "version": "1.9.2",
      "from": "growl@1.9.2",
      "resolved": "https://registry.npmjs.org/growl/-/growl-1.9.2.tgz"
    },
    "growly": {
      "version": "1.3.0",
      "from": "growly@>=1.3.0 <2.0.0",
      "resolved": "https://registry.npmjs.org/growly/-/growly-1.3.0.tgz"
    },
    "gulp": {
      "version": "3.9.1",
      "from": "gulp@>=3.9.1 <3.10.0",
      "resolved": "https://registry.npmjs.org/gulp/-/gulp-3.9.1.tgz",
      "dependencies": {
        "semver": {
          "version": "4.3.6",
          "from": "semver@>=4.1.0 <5.0.0",
          "resolved": "https://registry.npmjs.org/semver/-/semver-4.3.6.tgz"
        }
      }
    },
    "gulp-cache": {
      "version": "0.4.6",
      "from": "gulp-cache@>=0.4.5 <0.5.0",
      "resolved": "https://registry.npmjs.org/gulp-cache/-/gulp-cache-0.4.6.tgz",
      "dependencies": {
        "isarray": {
          "version": "1.0.0",
          "from": "isarray@>=1.0.0 <1.1.0",
          "resolved": "https://registry.npmjs.org/isarray/-/isarray-1.0.0.tgz"
        },
        "readable-stream": {
          "version": "2.3.3",
          "from": "readable-stream@>=2.0.4 <3.0.0",
          "resolved": "https://registry.npmjs.org/readable-stream/-/readable-stream-2.3.3.tgz"
        },
        "string_decoder": {
          "version": "1.0.3",
          "from": "string_decoder@>=1.0.3 <1.1.0",
          "resolved": "https://registry.npmjs.org/string_decoder/-/string_decoder-1.0.3.tgz"
        },
        "vinyl": {
          "version": "1.2.0",
          "from": "vinyl@>=1.1.0 <2.0.0",
          "resolved": "https://registry.npmjs.org/vinyl/-/vinyl-1.2.0.tgz"
        }
      }
    },
    "gulp-changed": {
      "version": "1.3.2",
      "from": "gulp-changed@>=1.3.2 <1.4.0",
      "resolved": "https://registry.npmjs.org/gulp-changed/-/gulp-changed-1.3.2.tgz"
    },
    "gulp-clean-css": {
      "version": "3.0.4",
      "from": "gulp-clean-css@>=3.0.4 <3.1.0",
      "resolved": "https://registry.npmjs.org/gulp-clean-css/-/gulp-clean-css-3.0.4.tgz"
    },
    "gulp-clip-empty-files": {
      "version": "0.1.2",
      "from": "gulp-clip-empty-files@>=0.1.2 <0.2.0",
      "resolved": "https://registry.npmjs.org/gulp-clip-empty-files/-/gulp-clip-empty-files-0.1.2.tgz"
    },
    "gulp-clone": {
      "version": "1.0.0",
      "from": "gulp-clone@>=1.0.0 <1.1.0",
      "resolved": "https://registry.npmjs.org/gulp-clone/-/gulp-clone-1.0.0.tgz",
      "dependencies": {
        "ansi-regex": {
          "version": "0.2.1",
          "from": "ansi-regex@>=0.2.0 <0.3.0",
          "resolved": "https://registry.npmjs.org/ansi-regex/-/ansi-regex-0.2.1.tgz"
        },
        "ansi-styles": {
          "version": "1.1.0",
          "from": "ansi-styles@>=1.1.0 <2.0.0",
          "resolved": "https://registry.npmjs.org/ansi-styles/-/ansi-styles-1.1.0.tgz"
        },
        "chalk": {
          "version": "0.5.1",
          "from": "chalk@>=0.5.0 <0.6.0",
          "resolved": "https://registry.npmjs.org/chalk/-/chalk-0.5.1.tgz"
        },
        "dateformat": {
          "version": "1.0.12",
          "from": "dateformat@>=1.0.7-1.2.3 <2.0.0",
          "resolved": "https://registry.npmjs.org/dateformat/-/dateformat-1.0.12.tgz"
        },
        "gulp-util": {
          "version": "2.2.20",
          "from": "gulp-util@>=2.2.14 <2.3.0",
          "resolved": "https://registry.npmjs.org/gulp-util/-/gulp-util-2.2.20.tgz",
          "dependencies": {
            "through2": {
              "version": "0.5.1",
              "from": "through2@>=0.5.0 <0.6.0",
              "resolved": "https://registry.npmjs.org/through2/-/through2-0.5.1.tgz"
            }
          }
        },
        "has-ansi": {
          "version": "0.1.0",
          "from": "has-ansi@>=0.1.0 <0.2.0",
          "resolved": "https://registry.npmjs.org/has-ansi/-/has-ansi-0.1.0.tgz"
        },
        "lodash._reinterpolate": {
          "version": "2.4.1",
          "from": "lodash._reinterpolate@>=2.4.1 <3.0.0",
          "resolved": "https://registry.npmjs.org/lodash._reinterpolate/-/lodash._reinterpolate-2.4.1.tgz"
        },
        "lodash.escape": {
          "version": "2.4.1",
          "from": "lodash.escape@>=2.4.1 <2.5.0",
          "resolved": "https://registry.npmjs.org/lodash.escape/-/lodash.escape-2.4.1.tgz"
        },
        "lodash.keys": {
          "version": "2.4.1",
          "from": "lodash.keys@>=2.4.1 <2.5.0",
          "resolved": "https://registry.npmjs.org/lodash.keys/-/lodash.keys-2.4.1.tgz"
        },
        "lodash.template": {
          "version": "2.4.1",
          "from": "lodash.template@>=2.4.1 <3.0.0",
          "resolved": "https://registry.npmjs.org/lodash.template/-/lodash.template-2.4.1.tgz"
        },
        "lodash.templatesettings": {
          "version": "2.4.1",
          "from": "lodash.templatesettings@>=2.4.1 <2.5.0",
          "resolved": "https://registry.npmjs.org/lodash.templatesettings/-/lodash.templatesettings-2.4.1.tgz"
        },
        "minimist": {
          "version": "0.2.0",
          "from": "minimist@>=0.2.0 <0.3.0",
          "resolved": "https://registry.npmjs.org/minimist/-/minimist-0.2.0.tgz"
        },
        "readable-stream": {
          "version": "1.0.34",
          "from": "readable-stream@>=1.0.17 <1.1.0",
          "resolved": "https://registry.npmjs.org/readable-stream/-/readable-stream-1.0.34.tgz"
        },
        "strip-ansi": {
          "version": "0.3.0",
          "from": "strip-ansi@>=0.3.0 <0.4.0",
          "resolved": "https://registry.npmjs.org/strip-ansi/-/strip-ansi-0.3.0.tgz"
        },
        "supports-color": {
          "version": "0.2.0",
          "from": "supports-color@>=0.2.0 <0.3.0",
          "resolved": "https://registry.npmjs.org/supports-color/-/supports-color-0.2.0.tgz"
        },
        "through2": {
          "version": "0.4.2",
          "from": "through2@>=0.4.1 <0.5.0",
          "resolved": "https://registry.npmjs.org/through2/-/through2-0.4.2.tgz",
          "dependencies": {
            "xtend": {
              "version": "2.1.2",
              "from": "xtend@>=2.1.1 <2.2.0",
              "resolved": "https://registry.npmjs.org/xtend/-/xtend-2.1.2.tgz"
            }
          }
        },
        "vinyl": {
          "version": "0.2.3",
          "from": "vinyl@>=0.2.1 <0.3.0",
          "resolved": "https://registry.npmjs.org/vinyl/-/vinyl-0.2.3.tgz"
        },
        "xtend": {
          "version": "3.0.0",
          "from": "xtend@>=3.0.0 <3.1.0",
          "resolved": "https://registry.npmjs.org/xtend/-/xtend-3.0.0.tgz"
        }
      }
    },
    "gulp-connect": {
      "version": "5.0.0",
      "from": "gulp-connect@>=5.0.0 <5.1.0",
      "resolved": "https://registry.npmjs.org/gulp-connect/-/gulp-connect-5.0.0.tgz",
      "dependencies": {
        "body-parser": {
          "version": "1.13.3",
          "from": "body-parser@>=1.13.3 <1.14.0",
          "resolved": "https://registry.npmjs.org/body-parser/-/body-parser-1.13.3.tgz"
        },
        "bytes": {
          "version": "2.1.0",
          "from": "bytes@2.1.0",
          "resolved": "https://registry.npmjs.org/bytes/-/bytes-2.1.0.tgz"
        },
        "connect": {
          "version": "2.30.2",
          "from": "connect@>=2.30.0 <3.0.0",
          "resolved": "https://registry.npmjs.org/connect/-/connect-2.30.2.tgz"
        },
        "cookie": {
          "version": "0.1.3",
          "from": "cookie@0.1.3",
          "resolved": "https://registry.npmjs.org/cookie/-/cookie-0.1.3.tgz"
        },
        "debug": {
          "version": "2.2.0",
          "from": "debug@>=2.2.0 <2.3.0",
          "resolved": "https://registry.npmjs.org/debug/-/debug-2.2.0.tgz"
        },
        "depd": {
          "version": "1.0.1",
          "from": "depd@>=1.0.1 <1.1.0",
          "resolved": "https://registry.npmjs.org/depd/-/depd-1.0.1.tgz"
        },
        "escape-html": {
          "version": "1.0.2",
          "from": "escape-html@1.0.2",
          "resolved": "https://registry.npmjs.org/escape-html/-/escape-html-1.0.2.tgz"
        },
        "event-stream": {
          "version": "3.3.4",
          "from": "event-stream@>=3.3.2 <4.0.0",
          "resolved": "https://registry.npmjs.org/event-stream/-/event-stream-3.3.4.tgz"
        },
        "finalhandler": {
          "version": "0.4.0",
          "from": "finalhandler@0.4.0",
          "resolved": "https://registry.npmjs.org/finalhandler/-/finalhandler-0.4.0.tgz"
        },
        "http-errors": {
          "version": "1.3.1",
          "from": "http-errors@>=1.3.1 <1.4.0",
          "resolved": "https://registry.npmjs.org/http-errors/-/http-errors-1.3.1.tgz"
        },
        "iconv-lite": {
          "version": "0.4.11",
          "from": "iconv-lite@0.4.11",
          "resolved": "https://registry.npmjs.org/iconv-lite/-/iconv-lite-0.4.11.tgz"
        },
        "map-stream": {
          "version": "0.1.0",
          "from": "map-stream@>=0.1.0 <0.2.0",
          "resolved": "https://registry.npmjs.org/map-stream/-/map-stream-0.1.0.tgz"
        },
        "mime": {
          "version": "1.3.4",
          "from": "mime@1.3.4",
          "resolved": "https://registry.npmjs.org/mime/-/mime-1.3.4.tgz"
        },
        "ms": {
          "version": "0.7.1",
          "from": "ms@0.7.1",
          "resolved": "https://registry.npmjs.org/ms/-/ms-0.7.1.tgz"
        },
        "qs": {
          "version": "4.0.0",
          "from": "qs@4.0.0",
          "resolved": "https://registry.npmjs.org/qs/-/qs-4.0.0.tgz"
        },
        "range-parser": {
          "version": "1.0.3",
          "from": "range-parser@>=1.0.3 <1.1.0",
          "resolved": "https://registry.npmjs.org/range-parser/-/range-parser-1.0.3.tgz"
        },
        "raw-body": {
          "version": "2.1.7",
          "from": "raw-body@>=2.1.2 <2.2.0",
          "resolved": "https://registry.npmjs.org/raw-body/-/raw-body-2.1.7.tgz",
          "dependencies": {
            "bytes": {
              "version": "2.4.0",
              "from": "bytes@2.4.0",
              "resolved": "https://registry.npmjs.org/bytes/-/bytes-2.4.0.tgz"
            },
            "iconv-lite": {
              "version": "0.4.13",
              "from": "iconv-lite@0.4.13",
              "resolved": "https://registry.npmjs.org/iconv-lite/-/iconv-lite-0.4.13.tgz"
            }
          }
        },
        "send": {
          "version": "0.13.2",
          "from": "send@0.13.2",
          "resolved": "https://registry.npmjs.org/send/-/send-0.13.2.tgz",
          "dependencies": {
            "depd": {
              "version": "1.1.1",
              "from": "depd@~1.1.0",
              "resolved": "https://registry.npmjs.org/depd/-/depd-1.1.1.tgz"
            },
            "escape-html": {
              "version": "1.0.3",
              "from": "escape-html@~1.0.3",
              "resolved": "https://registry.npmjs.org/escape-html/-/escape-html-1.0.3.tgz"
            },
            "statuses": {
              "version": "1.2.1",
              "from": "statuses@>=1.2.1 <1.3.0",
              "resolved": "https://registry.npmjs.org/statuses/-/statuses-1.2.1.tgz"
            }
          }
        },
        "serve-static": {
          "version": "1.10.3",
          "from": "serve-static@>=1.10.0 <1.11.0",
          "resolved": "https://registry.npmjs.org/serve-static/-/serve-static-1.10.3.tgz",
          "dependencies": {
            "escape-html": {
              "version": "1.0.3",
              "from": "escape-html@~1.0.3",
              "resolved": "https://registry.npmjs.org/escape-html/-/escape-html-1.0.3.tgz"
            }
          }
        },
        "split": {
          "version": "0.3.3",
          "from": "split@>=0.3.0 <0.4.0",
          "resolved": "https://registry.npmjs.org/split/-/split-0.3.3.tgz"
        },
        "utils-merge": {
          "version": "1.0.0",
          "from": "utils-merge@1.0.0",
          "resolved": "https://registry.npmjs.org/utils-merge/-/utils-merge-1.0.0.tgz"
        }
      }
    },
    "gulp-decomment": {
      "version": "0.1.3",
      "from": "gulp-decomment@>=0.1.3 <0.2.0",
      "resolved": "https://registry.npmjs.org/gulp-decomment/-/gulp-decomment-0.1.3.tgz"
    },
    "gulp-flatten": {
      "version": "0.2.0",
      "from": "gulp-flatten@>=0.2.0 <0.3.0",
      "resolved": "https://registry.npmjs.org/gulp-flatten/-/gulp-flatten-0.2.0.tgz"
    },
    "gulp-if": {
      "version": "2.0.2",
      "from": "gulp-if@>=2.0.1 <3.0.0",
      "resolved": "https://registry.npmjs.org/gulp-if/-/gulp-if-2.0.2.tgz"
    },
    "gulp-istanbul": {
      "version": "0.10.4",
      "from": "gulp-istanbul@>=0.10.3 <0.11.0",
      "resolved": "https://registry.npmjs.org/gulp-istanbul/-/gulp-istanbul-0.10.4.tgz"
    },
    "gulp-karma": {
      "version": "0.0.5",
      "from": "gulp-karma@>=0.0.5 <0.1.0",
      "resolved": "https://registry.npmjs.org/gulp-karma/-/gulp-karma-0.0.5.tgz",
      "dependencies": {
        "ansi-regex": {
          "version": "0.2.1",
          "from": "ansi-regex@>=0.2.0 <0.3.0",
          "resolved": "https://registry.npmjs.org/ansi-regex/-/ansi-regex-0.2.1.tgz"
        },
        "ansi-styles": {
          "version": "1.1.0",
          "from": "ansi-styles@>=1.1.0 <2.0.0",
          "resolved": "https://registry.npmjs.org/ansi-styles/-/ansi-styles-1.1.0.tgz"
        },
        "chalk": {
          "version": "0.5.1",
          "from": "chalk@>=0.5.0 <0.6.0",
          "resolved": "https://registry.npmjs.org/chalk/-/chalk-0.5.1.tgz"
        },
        "dateformat": {
          "version": "1.0.12",
          "from": "dateformat@>=1.0.7-1.2.3 <2.0.0",
          "resolved": "https://registry.npmjs.org/dateformat/-/dateformat-1.0.12.tgz"
        },
        "gulp-util": {
          "version": "2.2.20",
          "from": "gulp-util@>=2.2.14 <2.3.0",
          "resolved": "https://registry.npmjs.org/gulp-util/-/gulp-util-2.2.20.tgz"
        },
        "has-ansi": {
          "version": "0.1.0",
          "from": "has-ansi@>=0.1.0 <0.2.0",
          "resolved": "https://registry.npmjs.org/has-ansi/-/has-ansi-0.1.0.tgz"
        },
        "lodash._reinterpolate": {
          "version": "2.4.1",
          "from": "lodash._reinterpolate@>=2.4.1 <3.0.0",
          "resolved": "https://registry.npmjs.org/lodash._reinterpolate/-/lodash._reinterpolate-2.4.1.tgz"
        },
        "lodash.escape": {
          "version": "2.4.1",
          "from": "lodash.escape@>=2.4.1 <2.5.0",
          "resolved": "https://registry.npmjs.org/lodash.escape/-/lodash.escape-2.4.1.tgz"
        },
        "lodash.keys": {
          "version": "2.4.1",
          "from": "lodash.keys@>=2.4.1 <2.5.0",
          "resolved": "https://registry.npmjs.org/lodash.keys/-/lodash.keys-2.4.1.tgz"
        },
        "lodash.template": {
          "version": "2.4.1",
          "from": "lodash.template@>=2.4.1 <3.0.0",
          "resolved": "https://registry.npmjs.org/lodash.template/-/lodash.template-2.4.1.tgz"
        },
        "lodash.templatesettings": {
          "version": "2.4.1",
          "from": "lodash.templatesettings@>=2.4.1 <2.5.0",
          "resolved": "https://registry.npmjs.org/lodash.templatesettings/-/lodash.templatesettings-2.4.1.tgz"
        },
        "minimist": {
          "version": "0.2.0",
          "from": "minimist@>=0.2.0 <0.3.0",
          "resolved": "https://registry.npmjs.org/minimist/-/minimist-0.2.0.tgz"
        },
        "readable-stream": {
          "version": "1.0.34",
          "from": "readable-stream@>=1.0.17 <1.1.0",
          "resolved": "https://registry.npmjs.org/readable-stream/-/readable-stream-1.0.34.tgz"
        },
        "strip-ansi": {
          "version": "0.3.0",
          "from": "strip-ansi@>=0.3.0 <0.4.0",
          "resolved": "https://registry.npmjs.org/strip-ansi/-/strip-ansi-0.3.0.tgz"
        },
        "supports-color": {
          "version": "0.2.0",
          "from": "supports-color@>=0.2.0 <0.3.0",
          "resolved": "https://registry.npmjs.org/supports-color/-/supports-color-0.2.0.tgz"
        },
        "through2": {
          "version": "0.5.1",
          "from": "through2@>=0.5.0 <0.6.0",
          "resolved": "https://registry.npmjs.org/through2/-/through2-0.5.1.tgz",
          "dependencies": {
            "xtend": {
              "version": "3.0.0",
              "from": "xtend@>=3.0.0 <3.1.0",
              "resolved": "https://registry.npmjs.org/xtend/-/xtend-3.0.0.tgz"
            }
          }
        },
        "vinyl": {
          "version": "0.2.3",
          "from": "vinyl@>=0.2.1 <0.3.0",
          "resolved": "https://registry.npmjs.org/vinyl/-/vinyl-0.2.3.tgz"
        },
        "xtend": {
          "version": "2.1.2",
          "from": "xtend@>=2.1.1 <2.2.0",
          "resolved": "https://registry.npmjs.org/xtend/-/xtend-2.1.2.tgz"
        }
      }
    },
    "gulp-match": {
      "version": "1.0.3",
      "from": "gulp-match@>=1.0.3 <2.0.0",
      "resolved": "https://registry.npmjs.org/gulp-match/-/gulp-match-1.0.3.tgz"
    },
    "gulp-mocha": {
      "version": "2.2.0",
      "from": "gulp-mocha@>=2.2.0 <2.3.0",
      "resolved": "https://registry.npmjs.org/gulp-mocha/-/gulp-mocha-2.2.0.tgz",
      "dependencies": {
        "commander": {
          "version": "2.3.0",
          "from": "commander@2.3.0",
          "resolved": "https://registry.npmjs.org/commander/-/commander-2.3.0.tgz"
        },
        "debug": {
          "version": "2.2.0",
          "from": "debug@2.2.0",
          "resolved": "https://registry.npmjs.org/debug/-/debug-2.2.0.tgz"
        },
        "diff": {
          "version": "1.4.0",
          "from": "diff@1.4.0",
          "resolved": "https://registry.npmjs.org/diff/-/diff-1.4.0.tgz"
        },
        "escape-string-regexp": {
          "version": "1.0.2",
          "from": "escape-string-regexp@1.0.2",
          "resolved": "https://registry.npmjs.org/escape-string-regexp/-/escape-string-regexp-1.0.2.tgz"
        },
        "glob": {
          "version": "3.2.11",
          "from": "glob@3.2.11",
          "resolved": "https://registry.npmjs.org/glob/-/glob-3.2.11.tgz"
        },
        "minimatch": {
          "version": "0.3.0",
          "from": "minimatch@>=0.3.0 <0.4.0",
          "resolved": "https://registry.npmjs.org/minimatch/-/minimatch-0.3.0.tgz"
        },
        "mocha": {
          "version": "2.5.3",
          "from": "mocha@>=2.0.1 <3.0.0",
          "resolved": "https://registry.npmjs.org/mocha/-/mocha-2.5.3.tgz"
        },
        "ms": {
          "version": "0.7.1",
          "from": "ms@0.7.1",
          "resolved": "https://registry.npmjs.org/ms/-/ms-0.7.1.tgz"
        },
        "supports-color": {
          "version": "1.2.0",
          "from": "supports-color@1.2.0",
          "resolved": "https://registry.npmjs.org/supports-color/-/supports-color-1.2.0.tgz"
        }
      }
    },
    "gulp-open": {
      "version": "2.0.0",
      "from": "gulp-open@>=2.0.0 <2.1.0",
      "resolved": "https://registry.npmjs.org/gulp-open/-/gulp-open-2.0.0.tgz"
    },
    "gulp-plumber": {
      "version": "1.1.0",
      "from": "gulp-plumber@>=1.1.0 <1.2.0",
      "resolved": "https://registry.npmjs.org/gulp-plumber/-/gulp-plumber-1.1.0.tgz"
    },
    "gulp-postcss": {
      "version": "6.3.0",
      "from": "gulp-postcss@>=6.3.0 <6.4.0",
      "resolved": "https://registry.npmjs.org/gulp-postcss/-/gulp-postcss-6.3.0.tgz"
    },
    "gulp-replace": {
      "version": "0.5.4",
      "from": "gulp-replace@>=0.5.4 <0.6.0",
      "resolved": "https://registry.npmjs.org/gulp-replace/-/gulp-replace-0.5.4.tgz",
      "dependencies": {
        "isarray": {
          "version": "1.0.0",
          "from": "isarray@>=1.0.0 <1.1.0",
          "resolved": "https://registry.npmjs.org/isarray/-/isarray-1.0.0.tgz"
        },
        "readable-stream": {
          "version": "2.3.3",
          "from": "readable-stream@>=2.0.1 <3.0.0",
          "resolved": "https://registry.npmjs.org/readable-stream/-/readable-stream-2.3.3.tgz"
        },
        "string_decoder": {
          "version": "1.0.3",
          "from": "string_decoder@>=1.0.3 <1.1.0",
          "resolved": "https://registry.npmjs.org/string_decoder/-/string_decoder-1.0.3.tgz"
        }
      }
    },
    "gulp-sass": {
      "version": "3.1.0",
      "from": "gulp-sass@>=3.1.0 <3.2.0",
      "resolved": "https://registry.npmjs.org/gulp-sass/-/gulp-sass-3.1.0.tgz"
    },
    "gulp-sourcemaps": {
      "version": "1.6.0",
      "from": "gulp-sourcemaps@>=1.6.0 <1.7.0",
      "resolved": "https://registry.npmjs.org/gulp-sourcemaps/-/gulp-sourcemaps-1.6.0.tgz",
      "dependencies": {
        "strip-bom": {
          "version": "2.0.0",
          "from": "strip-bom@>=2.0.0 <3.0.0",
          "resolved": "https://registry.npmjs.org/strip-bom/-/strip-bom-2.0.0.tgz"
        },
        "vinyl": {
          "version": "1.2.0",
          "from": "vinyl@>=1.0.0 <2.0.0",
          "resolved": "https://registry.npmjs.org/vinyl/-/vinyl-1.2.0.tgz"
        }
      }
    },
    "gulp-texttojs": {
      "version": "1.0.3",
      "from": "gulp-texttojs@>=1.0.3 <1.1.0",
      "resolved": "https://registry.npmjs.org/gulp-texttojs/-/gulp-texttojs-1.0.3.tgz",
      "dependencies": {
        "lodash": {
          "version": "2.4.2",
          "from": "lodash@>=2.4.1 <3.0.0",
          "resolved": "https://registry.npmjs.org/lodash/-/lodash-2.4.2.tgz"
        },
        "readable-stream": {
          "version": "1.0.34",
          "from": "readable-stream@>=1.0.17 <1.1.0",
          "resolved": "https://registry.npmjs.org/readable-stream/-/readable-stream-1.0.34.tgz"
        },
        "through2": {
          "version": "0.4.2",
          "from": "through2@>=0.4.2 <0.5.0",
          "resolved": "https://registry.npmjs.org/through2/-/through2-0.4.2.tgz"
        },
        "xtend": {
          "version": "2.1.2",
          "from": "xtend@>=2.1.1 <2.2.0",
          "resolved": "https://registry.npmjs.org/xtend/-/xtend-2.1.2.tgz"
        }
      }
    },
    "gulp-typescript": {
      "version": "3.1.7",
      "from": "gulp-typescript@>=3.1.6 <3.2.0",
      "resolved": "https://registry.npmjs.org/gulp-typescript/-/gulp-typescript-3.1.7.tgz",
      "dependencies": {
        "glob": {
          "version": "5.0.15",
          "from": "glob@>=5.0.3 <6.0.0",
          "resolved": "https://registry.npmjs.org/glob/-/glob-5.0.15.tgz"
        },
        "glob-parent": {
          "version": "3.1.0",
          "from": "glob-parent@>=3.0.0 <4.0.0",
          "resolved": "https://registry.npmjs.org/glob-parent/-/glob-parent-3.1.0.tgz"
        },
        "glob-stream": {
          "version": "5.3.5",
          "from": "glob-stream@>=5.3.2 <6.0.0",
          "resolved": "https://registry.npmjs.org/glob-stream/-/glob-stream-5.3.5.tgz",
          "dependencies": {
            "isarray": {
              "version": "0.0.1",
              "from": "isarray@0.0.1",
              "resolved": "https://registry.npmjs.org/isarray/-/isarray-0.0.1.tgz"
            },
            "readable-stream": {
              "version": "1.0.34",
              "from": "readable-stream@>=1.0.33-1 <1.1.0-0",
              "resolved": "https://registry.npmjs.org/readable-stream/-/readable-stream-1.0.34.tgz"
            },
            "string_decoder": {
              "version": "0.10.31",
              "from": "string_decoder@~0.10.x",
              "resolved": "https://registry.npmjs.org/string_decoder/-/string_decoder-0.10.31.tgz"
            },
            "through2": {
              "version": "0.6.5",
              "from": "through2@>=0.6.0 <0.7.0",
              "resolved": "https://registry.npmjs.org/through2/-/through2-0.6.5.tgz"
            }
          }
        },
        "is-extglob": {
          "version": "2.1.1",
          "from": "is-extglob@>=2.1.0 <3.0.0",
          "resolved": "https://registry.npmjs.org/is-extglob/-/is-extglob-2.1.1.tgz"
        },
        "is-glob": {
          "version": "3.1.0",
          "from": "is-glob@>=3.1.0 <4.0.0",
          "resolved": "https://registry.npmjs.org/is-glob/-/is-glob-3.1.0.tgz"
        },
        "isarray": {
          "version": "1.0.0",
          "from": "isarray@>=1.0.0 <1.1.0",
          "resolved": "https://registry.npmjs.org/isarray/-/isarray-1.0.0.tgz"
        },
        "ordered-read-streams": {
          "version": "0.3.0",
          "from": "ordered-read-streams@>=0.3.0 <0.4.0",
          "resolved": "https://registry.npmjs.org/ordered-read-streams/-/ordered-read-streams-0.3.0.tgz"
        },
        "readable-stream": {
          "version": "2.3.3",
          "from": "readable-stream@>=2.0.4 <3.0.0",
          "resolved": "https://registry.npmjs.org/readable-stream/-/readable-stream-2.3.3.tgz"
        },
        "source-map": {
          "version": "0.5.7",
          "from": "source-map@>=0.5.3 <0.6.0",
          "resolved": "https://registry.npmjs.org/source-map/-/source-map-0.5.7.tgz"
        },
        "string_decoder": {
          "version": "1.0.3",
          "from": "string_decoder@>=1.0.3 <1.1.0",
          "resolved": "https://registry.npmjs.org/string_decoder/-/string_decoder-1.0.3.tgz"
        },
        "strip-bom": {
          "version": "2.0.0",
          "from": "strip-bom@>=2.0.0 <3.0.0",
          "resolved": "https://registry.npmjs.org/strip-bom/-/strip-bom-2.0.0.tgz"
        },
        "unique-stream": {
          "version": "2.2.1",
          "from": "unique-stream@>=2.0.2 <3.0.0",
          "resolved": "https://registry.npmjs.org/unique-stream/-/unique-stream-2.2.1.tgz"
        },
        "vinyl": {
          "version": "1.2.0",
          "from": "vinyl@>=1.0.0 <2.0.0",
          "resolved": "https://registry.npmjs.org/vinyl/-/vinyl-1.2.0.tgz"
        },
        "vinyl-fs": {
          "version": "2.4.4",
          "from": "vinyl-fs@>=2.4.3 <2.5.0",
          "resolved": "https://registry.npmjs.org/vinyl-fs/-/vinyl-fs-2.4.4.tgz"
        }
      }
    },
    "gulp-util": {
      "version": "3.0.8",
      "from": "gulp-util@>=3.0.7 <3.1.0",
      "resolved": "https://registry.npmjs.org/gulp-util/-/gulp-util-3.0.8.tgz",
      "dependencies": {
        "object-assign": {
          "version": "3.0.0",
          "from": "object-assign@>=3.0.0 <4.0.0",
          "resolved": "https://registry.npmjs.org/object-assign/-/object-assign-3.0.0.tgz"
        }
      }
    },
    "gulplog": {
      "version": "1.0.0",
      "from": "gulplog@>=1.0.0 <2.0.0",
      "resolved": "https://registry.npmjs.org/gulplog/-/gulplog-1.0.0.tgz"
    },
    "handlebars": {
      "version": "4.0.10",
      "from": "handlebars@>=4.0.1 <5.0.0",
      "resolved": "https://registry.npmjs.org/handlebars/-/handlebars-4.0.10.tgz"
    },
    "har-schema": {
      "version": "1.0.5",
      "from": "har-schema@>=1.0.5 <2.0.0",
      "resolved": "https://registry.npmjs.org/har-schema/-/har-schema-1.0.5.tgz"
    },
    "har-validator": {
      "version": "4.2.1",
      "from": "har-validator@>=4.2.1 <4.3.0",
      "resolved": "https://registry.npmjs.org/har-validator/-/har-validator-4.2.1.tgz",
      "dependencies": {
        "ajv": {
          "version": "4.11.8",
          "from": "ajv@>=4.9.1 <5.0.0",
          "resolved": "https://registry.npmjs.org/ajv/-/ajv-4.11.8.tgz"
        }
      }
    },
    "has-ansi": {
      "version": "2.0.0",
      "from": "has-ansi@>=2.0.0 <3.0.0",
      "resolved": "https://registry.npmjs.org/has-ansi/-/has-ansi-2.0.0.tgz"
    },
    "has-binary": {
      "version": "0.1.7",
      "from": "has-binary@0.1.7",
      "resolved": "https://registry.npmjs.org/has-binary/-/has-binary-0.1.7.tgz"
    },
    "has-cors": {
      "version": "1.1.0",
      "from": "has-cors@1.1.0",
      "resolved": "https://registry.npmjs.org/has-cors/-/has-cors-1.1.0.tgz"
    },
    "has-flag": {
      "version": "1.0.0",
      "from": "has-flag@>=1.0.0 <2.0.0",
      "resolved": "https://registry.npmjs.org/has-flag/-/has-flag-1.0.0.tgz"
    },
    "has-gulplog": {
      "version": "0.1.0",
      "from": "has-gulplog@>=0.1.0 <0.2.0",
      "resolved": "https://registry.npmjs.org/has-gulplog/-/has-gulplog-0.1.0.tgz"
    },
    "has-unicode": {
      "version": "2.0.1",
      "from": "has-unicode@>=2.0.0 <3.0.0",
      "resolved": "https://registry.npmjs.org/has-unicode/-/has-unicode-2.0.1.tgz"
    },
    "hash-base": {
      "version": "2.0.2",
      "from": "hash-base@>=2.0.0 <3.0.0",
      "resolved": "https://registry.npmjs.org/hash-base/-/hash-base-2.0.2.tgz"
    },
    "hash.js": {
      "version": "1.1.3",
      "from": "hash.js@>=1.0.0 <2.0.0",
      "resolved": "https://registry.npmjs.org/hash.js/-/hash.js-1.1.3.tgz"
    },
    "hasha": {
      "version": "2.2.0",
      "from": "hasha@>=2.2.0 <2.3.0",
      "resolved": "https://registry.npmjs.org/hasha/-/hasha-2.2.0.tgz"
    },
    "hawk": {
      "version": "3.1.3",
      "from": "hawk@>=3.1.3 <3.2.0",
      "resolved": "https://registry.npmjs.org/hawk/-/hawk-3.1.3.tgz"
    },
    "hmac-drbg": {
      "version": "1.0.1",
      "from": "hmac-drbg@>=1.0.0 <2.0.0",
      "resolved": "https://registry.npmjs.org/hmac-drbg/-/hmac-drbg-1.0.1.tgz"
    },
    "hoek": {
      "version": "2.16.3",
      "from": "hoek@>=2.0.0 <3.0.0",
      "resolved": "https://registry.npmjs.org/hoek/-/hoek-2.16.3.tgz"
    },
    "homedir-polyfill": {
      "version": "1.0.1",
      "from": "homedir-polyfill@>=1.0.0 <2.0.0",
      "resolved": "https://registry.npmjs.org/homedir-polyfill/-/homedir-polyfill-1.0.1.tgz"
    },
    "hosted-git-info": {
      "version": "2.5.0",
      "from": "hosted-git-info@>=2.1.4 <3.0.0",
      "resolved": "https://registry.npmjs.org/hosted-git-info/-/hosted-git-info-2.5.0.tgz"
    },
    "http-errors": {
      "version": "1.6.2",
      "from": "http-errors@>=1.6.2 <1.7.0",
      "resolved": "https://registry.npmjs.org/http-errors/-/http-errors-1.6.2.tgz"
    },
    "http-parser-js": {
<<<<<<< HEAD
      "version": "0.4.7",
      "from": "http-parser-js@>=0.4.0",
      "resolved": "https://registry.npmjs.org/http-parser-js/-/http-parser-js-0.4.7.tgz"
=======
      "version": "0.4.6",
      "from": "http-parser-js@>=0.4.0",
      "resolved": "https://registry.npmjs.org/http-parser-js/-/http-parser-js-0.4.6.tgz"
>>>>>>> 401f96f2
    },
    "http-proxy": {
      "version": "1.16.2",
      "from": "http-proxy@>=1.13.0 <2.0.0",
      "resolved": "https://registry.npmjs.org/http-proxy/-/http-proxy-1.16.2.tgz"
    },
    "http-signature": {
      "version": "1.1.1",
      "from": "http-signature@>=1.1.0 <1.2.0",
      "resolved": "https://registry.npmjs.org/http-signature/-/http-signature-1.1.1.tgz"
    },
    "https-browserify": {
      "version": "0.0.1",
      "from": "https-browserify@0.0.1",
      "resolved": "https://registry.npmjs.org/https-browserify/-/https-browserify-0.0.1.tgz"
    },
    "iconv-lite": {
      "version": "0.4.19",
      "from": "iconv-lite@0.4.19",
      "resolved": "https://registry.npmjs.org/iconv-lite/-/iconv-lite-0.4.19.tgz"
    },
    "icss-replace-symbols": {
      "version": "1.1.0",
      "from": "icss-replace-symbols@1.1.0",
      "resolved": "https://registry.npmjs.org/icss-replace-symbols/-/icss-replace-symbols-1.1.0.tgz"
    },
    "ieee754": {
      "version": "1.1.8",
      "from": "ieee754@>=1.1.4 <2.0.0",
      "resolved": "https://registry.npmjs.org/ieee754/-/ieee754-1.1.8.tgz"
    },
    "in-publish": {
      "version": "2.0.0",
      "from": "in-publish@>=2.0.0 <3.0.0",
      "resolved": "https://registry.npmjs.org/in-publish/-/in-publish-2.0.0.tgz"
    },
    "indent-string": {
      "version": "2.1.0",
      "from": "indent-string@>=2.1.0 <3.0.0",
      "resolved": "https://registry.npmjs.org/indent-string/-/indent-string-2.1.0.tgz"
    },
    "indexof": {
      "version": "0.0.1",
      "from": "indexof@0.0.1",
      "resolved": "https://registry.npmjs.org/indexof/-/indexof-0.0.1.tgz"
    },
    "inflight": {
      "version": "1.0.6",
      "from": "inflight@>=1.0.4 <2.0.0",
      "resolved": "https://registry.npmjs.org/inflight/-/inflight-1.0.6.tgz"
    },
    "inherits": {
      "version": "2.0.3",
      "from": "inherits@>=2.0.0 <3.0.0",
      "resolved": "https://registry.npmjs.org/inherits/-/inherits-2.0.3.tgz"
    },
    "ini": {
      "version": "1.3.4",
      "from": "ini@>=1.3.4 <2.0.0",
      "resolved": "https://registry.npmjs.org/ini/-/ini-1.3.4.tgz"
    },
    "inpath": {
      "version": "1.0.2",
      "from": "inpath@>=1.0.2 <1.1.0",
      "resolved": "https://registry.npmjs.org/inpath/-/inpath-1.0.2.tgz"
    },
    "inquirer": {
      "version": "1.2.3",
      "from": "inquirer@>=1.2.1 <1.3.0",
      "resolved": "https://registry.npmjs.org/inquirer/-/inquirer-1.2.3.tgz",
      "dependencies": {
        "mute-stream": {
          "version": "0.0.6",
          "from": "mute-stream@0.0.6",
          "resolved": "https://registry.npmjs.org/mute-stream/-/mute-stream-0.0.6.tgz"
        }
      }
    },
    "interpret": {
      "version": "1.0.4",
      "from": "interpret@>=1.0.0 <2.0.0",
      "resolved": "https://registry.npmjs.org/interpret/-/interpret-1.0.4.tgz"
    },
    "invert-kv": {
      "version": "1.0.0",
      "from": "invert-kv@>=1.0.0 <2.0.0",
      "resolved": "https://registry.npmjs.org/invert-kv/-/invert-kv-1.0.0.tgz"
    },
    "ipaddr.js": {
      "version": "1.4.0",
      "from": "ipaddr.js@1.4.0",
      "resolved": "https://registry.npmjs.org/ipaddr.js/-/ipaddr.js-1.4.0.tgz"
    },
    "irregular-plurals": {
      "version": "1.3.0",
      "from": "irregular-plurals@>=1.0.0 <2.0.0",
      "resolved": "https://registry.npmjs.org/irregular-plurals/-/irregular-plurals-1.3.0.tgz"
    },
    "is": {
      "version": "3.2.1",
      "from": "is@>=3.1.0 <4.0.0",
      "resolved": "https://registry.npmjs.org/is/-/is-3.2.1.tgz"
    },
    "is-absolute": {
      "version": "0.2.6",
      "from": "is-absolute@>=0.2.3 <0.3.0",
      "resolved": "https://registry.npmjs.org/is-absolute/-/is-absolute-0.2.6.tgz"
    },
    "is-arrayish": {
      "version": "0.2.1",
      "from": "is-arrayish@>=0.2.1 <0.3.0",
      "resolved": "https://registry.npmjs.org/is-arrayish/-/is-arrayish-0.2.1.tgz"
    },
    "is-binary-path": {
      "version": "1.0.1",
      "from": "is-binary-path@>=1.0.0 <2.0.0",
      "resolved": "https://registry.npmjs.org/is-binary-path/-/is-binary-path-1.0.1.tgz"
    },
    "is-buffer": {
      "version": "1.1.5",
      "from": "is-buffer@>=1.1.5 <2.0.0",
      "resolved": "https://registry.npmjs.org/is-buffer/-/is-buffer-1.1.5.tgz"
    },
    "is-builtin-module": {
      "version": "1.0.0",
      "from": "is-builtin-module@>=1.0.0 <2.0.0",
      "resolved": "https://registry.npmjs.org/is-builtin-module/-/is-builtin-module-1.0.0.tgz"
    },
    "is-directory": {
      "version": "0.3.1",
      "from": "is-directory@>=0.3.1 <0.4.0",
      "resolved": "https://registry.npmjs.org/is-directory/-/is-directory-0.3.1.tgz"
    },
    "is-dotfile": {
      "version": "1.0.3",
      "from": "is-dotfile@>=1.0.0 <2.0.0",
      "resolved": "https://registry.npmjs.org/is-dotfile/-/is-dotfile-1.0.3.tgz"
    },
    "is-equal-shallow": {
      "version": "0.1.3",
      "from": "is-equal-shallow@>=0.1.3 <0.2.0",
      "resolved": "https://registry.npmjs.org/is-equal-shallow/-/is-equal-shallow-0.1.3.tgz"
    },
    "is-extendable": {
      "version": "0.1.1",
      "from": "is-extendable@>=0.1.1 <0.2.0",
      "resolved": "https://registry.npmjs.org/is-extendable/-/is-extendable-0.1.1.tgz"
    },
    "is-extglob": {
      "version": "1.0.0",
      "from": "is-extglob@>=1.0.0 <2.0.0",
      "resolved": "https://registry.npmjs.org/is-extglob/-/is-extglob-1.0.0.tgz"
    },
    "is-finite": {
      "version": "1.0.2",
      "from": "is-finite@>=1.0.0 <2.0.0",
      "resolved": "https://registry.npmjs.org/is-finite/-/is-finite-1.0.2.tgz"
    },
    "is-fullwidth-code-point": {
      "version": "1.0.0",
      "from": "is-fullwidth-code-point@>=1.0.0 <2.0.0",
      "resolved": "https://registry.npmjs.org/is-fullwidth-code-point/-/is-fullwidth-code-point-1.0.0.tgz"
    },
    "is-glob": {
      "version": "2.0.1",
      "from": "is-glob@>=2.0.1 <3.0.0",
      "resolved": "https://registry.npmjs.org/is-glob/-/is-glob-2.0.1.tgz"
    },
    "is-number": {
      "version": "2.1.0",
      "from": "is-number@>=2.1.0 <3.0.0",
      "resolved": "https://registry.npmjs.org/is-number/-/is-number-2.1.0.tgz"
    },
    "is-path-cwd": {
      "version": "1.0.0",
      "from": "is-path-cwd@>=1.0.0 <2.0.0",
      "resolved": "https://registry.npmjs.org/is-path-cwd/-/is-path-cwd-1.0.0.tgz"
    },
    "is-path-in-cwd": {
      "version": "1.0.0",
      "from": "is-path-in-cwd@>=1.0.0 <2.0.0",
      "resolved": "https://registry.npmjs.org/is-path-in-cwd/-/is-path-in-cwd-1.0.0.tgz"
    },
    "is-path-inside": {
      "version": "1.0.0",
      "from": "is-path-inside@>=1.0.0 <2.0.0",
      "resolved": "https://registry.npmjs.org/is-path-inside/-/is-path-inside-1.0.0.tgz"
    },
    "is-plain-object": {
      "version": "2.0.4",
      "from": "is-plain-object@>=2.0.3 <3.0.0",
      "resolved": "https://registry.npmjs.org/is-plain-object/-/is-plain-object-2.0.4.tgz",
      "dependencies": {
        "isobject": {
          "version": "3.0.1",
          "from": "isobject@>=3.0.1 <4.0.0",
          "resolved": "https://registry.npmjs.org/isobject/-/isobject-3.0.1.tgz"
        }
      }
    },
    "is-posix-bracket": {
      "version": "0.1.1",
      "from": "is-posix-bracket@>=0.1.0 <0.2.0",
      "resolved": "https://registry.npmjs.org/is-posix-bracket/-/is-posix-bracket-0.1.1.tgz"
    },
    "is-primitive": {
      "version": "2.0.0",
      "from": "is-primitive@>=2.0.0 <3.0.0",
      "resolved": "https://registry.npmjs.org/is-primitive/-/is-primitive-2.0.0.tgz"
    },
    "is-promise": {
      "version": "2.1.0",
      "from": "is-promise@>=2.1.0 <3.0.0",
      "resolved": "https://registry.npmjs.org/is-promise/-/is-promise-2.1.0.tgz"
    },
    "is-relative": {
      "version": "0.2.1",
      "from": "is-relative@>=0.2.1 <0.3.0",
      "resolved": "https://registry.npmjs.org/is-relative/-/is-relative-0.2.1.tgz"
    },
    "is-stream": {
      "version": "1.1.0",
      "from": "is-stream@>=1.0.1 <2.0.0",
      "resolved": "https://registry.npmjs.org/is-stream/-/is-stream-1.1.0.tgz"
    },
    "is-typedarray": {
      "version": "1.0.0",
      "from": "is-typedarray@>=1.0.0 <1.1.0",
      "resolved": "https://registry.npmjs.org/is-typedarray/-/is-typedarray-1.0.0.tgz"
    },
    "is-unc-path": {
      "version": "0.1.2",
      "from": "is-unc-path@>=0.1.1 <0.2.0",
      "resolved": "https://registry.npmjs.org/is-unc-path/-/is-unc-path-0.1.2.tgz"
    },
    "is-utf8": {
      "version": "0.2.1",
      "from": "is-utf8@>=0.2.0 <0.3.0",
      "resolved": "https://registry.npmjs.org/is-utf8/-/is-utf8-0.2.1.tgz"
    },
    "is-valid-glob": {
      "version": "0.3.0",
      "from": "is-valid-glob@>=0.3.0 <0.4.0",
      "resolved": "https://registry.npmjs.org/is-valid-glob/-/is-valid-glob-0.3.0.tgz"
    },
    "is-windows": {
      "version": "0.2.0",
      "from": "is-windows@>=0.2.0 <0.3.0",
      "resolved": "https://registry.npmjs.org/is-windows/-/is-windows-0.2.0.tgz"
    },
    "isarray": {
      "version": "0.0.1",
      "from": "isarray@0.0.1",
      "resolved": "https://registry.npmjs.org/isarray/-/isarray-0.0.1.tgz"
    },
    "isbinaryfile": {
      "version": "3.0.2",
      "from": "isbinaryfile@>=3.0.0 <4.0.0",
      "resolved": "https://registry.npmjs.org/isbinaryfile/-/isbinaryfile-3.0.2.tgz"
    },
    "isexe": {
      "version": "2.0.0",
      "from": "isexe@>=2.0.0 <3.0.0",
      "resolved": "https://registry.npmjs.org/isexe/-/isexe-2.0.0.tgz"
    },
    "isobject": {
      "version": "2.1.0",
      "from": "isobject@>=2.0.0 <3.0.0",
      "resolved": "https://registry.npmjs.org/isobject/-/isobject-2.1.0.tgz",
      "dependencies": {
        "isarray": {
          "version": "1.0.0",
          "from": "isarray@1.0.0",
          "resolved": "https://registry.npmjs.org/isarray/-/isarray-1.0.0.tgz"
        }
      }
    },
    "isstream": {
      "version": "0.1.2",
      "from": "isstream@>=0.1.2 <0.2.0",
      "resolved": "https://registry.npmjs.org/isstream/-/isstream-0.1.2.tgz"
    },
    "istanbul": {
      "version": "0.4.5",
      "from": "istanbul@>=0.4.0 <0.5.0",
      "resolved": "https://registry.npmjs.org/istanbul/-/istanbul-0.4.5.tgz",
      "dependencies": {
        "esprima": {
          "version": "2.7.3",
          "from": "esprima@>=2.7.0 <2.8.0",
          "resolved": "https://registry.npmjs.org/esprima/-/esprima-2.7.3.tgz"
        },
        "glob": {
          "version": "5.0.15",
          "from": "glob@>=5.0.15 <6.0.0",
          "resolved": "https://registry.npmjs.org/glob/-/glob-5.0.15.tgz"
        },
        "resolve": {
          "version": "1.1.7",
          "from": "resolve@>=1.1.0 <1.2.0",
          "resolved": "https://registry.npmjs.org/resolve/-/resolve-1.1.7.tgz"
        },
        "supports-color": {
          "version": "3.2.3",
          "from": "supports-color@>=3.1.0 <4.0.0",
          "resolved": "https://registry.npmjs.org/supports-color/-/supports-color-3.2.3.tgz"
        }
      }
    },
    "istanbul-instrumenter-loader": {
      "version": "0.2.0",
      "from": "istanbul-instrumenter-loader@>=0.2.0 <0.3.0",
      "resolved": "https://registry.npmjs.org/istanbul-instrumenter-loader/-/istanbul-instrumenter-loader-0.2.0.tgz",
      "dependencies": {
        "loader-utils": {
          "version": "0.2.17",
          "from": "loader-utils@>=0.0.0 <1.0.0",
          "resolved": "https://registry.npmjs.org/loader-utils/-/loader-utils-0.2.17.tgz"
        }
      }
    },
    "istanbul-threshold-checker": {
      "version": "0.1.0",
      "from": "istanbul-threshold-checker@>=0.1.0 <0.2.0",
      "resolved": "https://registry.npmjs.org/istanbul-threshold-checker/-/istanbul-threshold-checker-0.1.0.tgz",
      "dependencies": {
        "escodegen": {
          "version": "1.7.1",
          "from": "escodegen@>=1.7.0 <1.8.0",
          "resolved": "https://registry.npmjs.org/escodegen/-/escodegen-1.7.1.tgz",
          "dependencies": {
            "esprima": {
              "version": "1.2.5",
              "from": "esprima@>=1.2.2 <2.0.0",
              "resolved": "https://registry.npmjs.org/esprima/-/esprima-1.2.5.tgz"
            }
          }
        },
        "esprima": {
          "version": "2.5.0",
          "from": "esprima@>=2.5.0 <2.6.0",
          "resolved": "https://registry.npmjs.org/esprima/-/esprima-2.5.0.tgz"
        },
        "fast-levenshtein": {
          "version": "1.0.7",
          "from": "fast-levenshtein@>=1.0.0 <1.1.0",
          "resolved": "https://registry.npmjs.org/fast-levenshtein/-/fast-levenshtein-1.0.7.tgz"
        },
        "istanbul": {
          "version": "0.3.22",
          "from": "istanbul@>=0.3.0 <0.4.0",
          "resolved": "https://registry.npmjs.org/istanbul/-/istanbul-0.3.22.tgz"
        },
        "levn": {
          "version": "0.2.5",
          "from": "levn@>=0.2.5 <0.3.0",
          "resolved": "https://registry.npmjs.org/levn/-/levn-0.2.5.tgz"
        },
        "lodash": {
          "version": "3.6.0",
          "from": "lodash@>=3.6.0 <3.7.0",
          "resolved": "https://registry.npmjs.org/lodash/-/lodash-3.6.0.tgz"
        },
        "optionator": {
          "version": "0.5.0",
          "from": "optionator@>=0.5.0 <0.6.0",
          "resolved": "https://registry.npmjs.org/optionator/-/optionator-0.5.0.tgz",
          "dependencies": {
            "wordwrap": {
              "version": "0.0.3",
              "from": "wordwrap@>=0.0.2 <0.1.0",
              "resolved": "https://registry.npmjs.org/wordwrap/-/wordwrap-0.0.3.tgz"
            }
          }
        },
        "resolve": {
          "version": "1.1.7",
          "from": "resolve@>=1.1.0 <1.2.0",
          "resolved": "https://registry.npmjs.org/resolve/-/resolve-1.1.7.tgz"
        },
        "supports-color": {
          "version": "3.2.3",
          "from": "supports-color@>=3.1.0 <4.0.0",
          "resolved": "https://registry.npmjs.org/supports-color/-/supports-color-3.2.3.tgz"
        }
      }
    },
    "istextorbinary": {
      "version": "1.0.2",
      "from": "istextorbinary@1.0.2",
      "resolved": "https://registry.npmjs.org/istextorbinary/-/istextorbinary-1.0.2.tgz"
    },
    "jade": {
      "version": "0.26.3",
      "from": "jade@0.26.3",
      "resolved": "https://registry.npmjs.org/jade/-/jade-0.26.3.tgz",
      "dependencies": {
        "commander": {
          "version": "0.6.1",
          "from": "commander@0.6.1",
          "resolved": "https://registry.npmjs.org/commander/-/commander-0.6.1.tgz"
        },
        "mkdirp": {
          "version": "0.3.0",
          "from": "mkdirp@0.3.0",
          "resolved": "https://registry.npmjs.org/mkdirp/-/mkdirp-0.3.0.tgz"
        }
      }
    },
    "jju": {
      "version": "1.3.0",
      "from": "jju@>=1.3.0 <1.4.0",
      "resolved": "https://registry.npmjs.org/jju/-/jju-1.3.0.tgz"
    },
    "js-base64": {
      "version": "2.3.2",
      "from": "js-base64@>=2.1.9 <3.0.0",
      "resolved": "https://registry.npmjs.org/js-base64/-/js-base64-2.3.2.tgz"
    },
    "js-tokens": {
      "version": "3.0.2",
      "from": "js-tokens@>=3.0.2 <4.0.0",
      "resolved": "https://registry.npmjs.org/js-tokens/-/js-tokens-3.0.2.tgz"
    },
    "js-yaml": {
      "version": "3.9.1",
      "from": "js-yaml@>=3.9.1 <3.10.0",
      "resolved": "https://registry.npmjs.org/js-yaml/-/js-yaml-3.9.1.tgz"
    },
    "jsesc": {
      "version": "0.5.0",
      "from": "jsesc@>=0.5.0 <0.6.0",
      "resolved": "https://registry.npmjs.org/jsesc/-/jsesc-0.5.0.tgz"
    },
    "json-loader": {
      "version": "0.5.7",
      "from": "json-loader@>=0.5.4 <0.6.0",
      "resolved": "https://registry.npmjs.org/json-loader/-/json-loader-0.5.7.tgz"
    },
    "json-parse-better-errors": {
      "version": "1.0.1",
      "from": "json-parse-better-errors@>=1.0.0 <2.0.0",
      "resolved": "https://registry.npmjs.org/json-parse-better-errors/-/json-parse-better-errors-1.0.1.tgz"
    },
    "json-schema": {
      "version": "0.2.3",
      "from": "json-schema@0.2.3",
      "resolved": "https://registry.npmjs.org/json-schema/-/json-schema-0.2.3.tgz"
    },
    "json-schema-traverse": {
      "version": "0.3.1",
      "from": "json-schema-traverse@>=0.3.0 <0.4.0",
      "resolved": "https://registry.npmjs.org/json-schema-traverse/-/json-schema-traverse-0.3.1.tgz"
    },
    "json-stable-stringify": {
      "version": "1.0.1",
      "from": "json-stable-stringify@>=1.0.0 <2.0.0",
      "resolved": "https://registry.npmjs.org/json-stable-stringify/-/json-stable-stringify-1.0.1.tgz"
    },
    "json-stringify-safe": {
      "version": "5.0.1",
      "from": "json-stringify-safe@>=5.0.1 <5.1.0",
      "resolved": "https://registry.npmjs.org/json-stringify-safe/-/json-stringify-safe-5.0.1.tgz"
    },
    "json3": {
      "version": "3.3.2",
      "from": "json3@3.3.2",
      "resolved": "https://registry.npmjs.org/json3/-/json3-3.3.2.tgz"
    },
    "json5": {
      "version": "0.5.1",
      "from": "json5@>=0.5.0 <0.6.0",
      "resolved": "https://registry.npmjs.org/json5/-/json5-0.5.1.tgz"
    },
    "jsonfile": {
      "version": "2.4.0",
      "from": "jsonfile@>=2.1.0 <3.0.0",
      "resolved": "https://registry.npmjs.org/jsonfile/-/jsonfile-2.4.0.tgz"
    },
    "jsonify": {
      "version": "0.0.0",
      "from": "jsonify@>=0.0.0 <0.1.0",
      "resolved": "https://registry.npmjs.org/jsonify/-/jsonify-0.0.0.tgz"
    },
    "jsprim": {
      "version": "1.4.1",
      "from": "jsprim@>=1.2.2 <2.0.0",
      "resolved": "https://registry.npmjs.org/jsprim/-/jsprim-1.4.1.tgz",
      "dependencies": {
        "assert-plus": {
          "version": "1.0.0",
          "from": "assert-plus@1.0.0",
          "resolved": "https://registry.npmjs.org/assert-plus/-/assert-plus-1.0.0.tgz"
        }
      }
    },
    "karma": {
      "version": "0.13.22",
      "from": "karma@>=0.13.9 <0.14.0",
      "resolved": "https://registry.npmjs.org/karma/-/karma-0.13.22.tgz",
      "dependencies": {
        "bluebird": {
          "version": "2.11.0",
          "from": "bluebird@>=2.9.27 <3.0.0",
          "resolved": "https://registry.npmjs.org/bluebird/-/bluebird-2.11.0.tgz"
        },
        "lodash": {
          "version": "3.10.1",
          "from": "lodash@>=3.8.0 <4.0.0",
          "resolved": "https://registry.npmjs.org/lodash/-/lodash-3.10.1.tgz"
        },
        "source-map": {
          "version": "0.5.7",
          "from": "source-map@>=0.5.3 <0.6.0",
          "resolved": "https://registry.npmjs.org/source-map/-/source-map-0.5.7.tgz"
        }
      }
    },
    "karma-coverage": {
      "version": "0.5.5",
      "from": "karma-coverage@>=0.5.5 <0.6.0",
      "resolved": "https://registry.npmjs.org/karma-coverage/-/karma-coverage-0.5.5.tgz",
      "dependencies": {
        "dateformat": {
          "version": "1.0.12",
          "from": "dateformat@>=1.0.6 <2.0.0",
          "resolved": "https://registry.npmjs.org/dateformat/-/dateformat-1.0.12.tgz"
        },
        "source-map": {
          "version": "0.5.7",
          "from": "source-map@>=0.5.1 <0.6.0",
          "resolved": "https://registry.npmjs.org/source-map/-/source-map-0.5.7.tgz"
        }
      }
    },
    "karma-mocha": {
      "version": "0.2.2",
      "from": "karma-mocha@>=0.2.2 <0.3.0",
      "resolved": "https://registry.npmjs.org/karma-mocha/-/karma-mocha-0.2.2.tgz"
    },
    "karma-mocha-clean-reporter": {
      "version": "0.0.1",
      "from": "karma-mocha-clean-reporter@>=0.0.1 <0.1.0",
      "resolved": "https://registry.npmjs.org/karma-mocha-clean-reporter/-/karma-mocha-clean-reporter-0.0.1.tgz"
    },
    "karma-phantomjs-launcher": {
      "version": "1.0.4",
      "from": "karma-phantomjs-launcher@>=1.0.0 <1.1.0",
      "resolved": "https://registry.npmjs.org/karma-phantomjs-launcher/-/karma-phantomjs-launcher-1.0.4.tgz"
    },
    "karma-sinon-chai": {
      "version": "1.2.4",
      "from": "karma-sinon-chai@>=1.2.0 <1.3.0",
      "resolved": "https://registry.npmjs.org/karma-sinon-chai/-/karma-sinon-chai-1.2.4.tgz",
      "dependencies": {
        "lolex": {
          "version": "1.6.0",
          "from": "lolex@>=1.5.0 <2.0.0",
          "resolved": "https://registry.npmjs.org/lolex/-/lolex-1.6.0.tgz"
        }
      }
    },
    "karma-webpack": {
      "version": "2.0.4",
      "from": "karma-webpack@>=2.0.4 <2.1.0",
      "resolved": "https://registry.npmjs.org/karma-webpack/-/karma-webpack-2.0.4.tgz",
      "dependencies": {
        "async": {
          "version": "0.9.2",
          "from": "async@>=0.9.0 <0.10.0",
          "resolved": "https://registry.npmjs.org/async/-/async-0.9.2.tgz"
        },
        "loader-utils": {
          "version": "0.2.17",
          "from": "loader-utils@>=0.2.5 <0.3.0",
          "resolved": "https://registry.npmjs.org/loader-utils/-/loader-utils-0.2.17.tgz"
        },
        "lodash": {
          "version": "3.10.1",
          "from": "lodash@>=3.8.0 <4.0.0",
          "resolved": "https://registry.npmjs.org/lodash/-/lodash-3.10.1.tgz"
        },
        "source-map": {
          "version": "0.1.43",
          "from": "source-map@>=0.1.41 <0.2.0",
          "resolved": "https://registry.npmjs.org/source-map/-/source-map-0.1.43.tgz"
        }
      }
    },
    "kew": {
      "version": "0.7.0",
      "from": "kew@>=0.7.0 <0.8.0",
      "resolved": "https://registry.npmjs.org/kew/-/kew-0.7.0.tgz"
    },
    "kind-of": {
      "version": "3.2.2",
      "from": "kind-of@>=3.0.2 <4.0.0",
      "resolved": "https://registry.npmjs.org/kind-of/-/kind-of-3.2.2.tgz"
    },
    "klaw": {
      "version": "1.3.1",
      "from": "klaw@>=1.0.0 <2.0.0",
      "resolved": "https://registry.npmjs.org/klaw/-/klaw-1.3.1.tgz"
    },
    "lazy-cache": {
      "version": "1.0.4",
      "from": "lazy-cache@>=1.0.3 <2.0.0",
      "resolved": "https://registry.npmjs.org/lazy-cache/-/lazy-cache-1.0.4.tgz"
    },
    "lazystream": {
      "version": "1.0.0",
      "from": "lazystream@>=1.0.0 <2.0.0",
      "resolved": "https://registry.npmjs.org/lazystream/-/lazystream-1.0.0.tgz",
      "dependencies": {
        "isarray": {
          "version": "1.0.0",
          "from": "isarray@>=1.0.0 <1.1.0",
          "resolved": "https://registry.npmjs.org/isarray/-/isarray-1.0.0.tgz"
        },
        "readable-stream": {
          "version": "2.3.3",
          "from": "readable-stream@>=2.0.5 <3.0.0",
          "resolved": "https://registry.npmjs.org/readable-stream/-/readable-stream-2.3.3.tgz"
        },
        "string_decoder": {
          "version": "1.0.3",
          "from": "string_decoder@>=1.0.3 <1.1.0",
          "resolved": "https://registry.npmjs.org/string_decoder/-/string_decoder-1.0.3.tgz"
        }
      }
    },
    "lcid": {
      "version": "1.0.0",
      "from": "lcid@>=1.0.0 <2.0.0",
      "resolved": "https://registry.npmjs.org/lcid/-/lcid-1.0.0.tgz"
    },
    "levn": {
      "version": "0.3.0",
      "from": "levn@>=0.3.0 <0.4.0",
      "resolved": "https://registry.npmjs.org/levn/-/levn-0.3.0.tgz"
    },
    "liftoff": {
      "version": "2.3.0",
      "from": "liftoff@>=2.1.0 <3.0.0",
      "resolved": "https://registry.npmjs.org/liftoff/-/liftoff-2.3.0.tgz"
    },
    "livereload-js": {
      "version": "2.2.2",
      "from": "livereload-js@>=2.2.0 <3.0.0",
      "resolved": "https://registry.npmjs.org/livereload-js/-/livereload-js-2.2.2.tgz"
    },
    "load-json-file": {
      "version": "1.1.0",
      "from": "load-json-file@>=1.1.0 <2.0.0",
      "resolved": "https://registry.npmjs.org/load-json-file/-/load-json-file-1.1.0.tgz",
      "dependencies": {
        "strip-bom": {
          "version": "2.0.0",
          "from": "strip-bom@>=2.0.0 <3.0.0",
          "resolved": "https://registry.npmjs.org/strip-bom/-/strip-bom-2.0.0.tgz"
        }
      }
    },
    "loader-runner": {
      "version": "2.3.0",
      "from": "loader-runner@>=2.3.0 <3.0.0",
      "resolved": "https://registry.npmjs.org/loader-runner/-/loader-runner-2.3.0.tgz"
    },
    "loader-utils": {
      "version": "1.1.0",
      "from": "loader-utils@>=1.1.0 <1.2.0",
      "resolved": "https://registry.npmjs.org/loader-utils/-/loader-utils-1.1.0.tgz"
    },
    "locate-path": {
      "version": "2.0.0",
      "from": "locate-path@>=2.0.0 <3.0.0",
      "resolved": "https://registry.npmjs.org/locate-path/-/locate-path-2.0.0.tgz",
      "dependencies": {
        "path-exists": {
          "version": "3.0.0",
          "from": "path-exists@>=3.0.0 <4.0.0",
          "resolved": "https://registry.npmjs.org/path-exists/-/path-exists-3.0.0.tgz"
        }
      }
    },
    "lodash": {
      "version": "4.15.0",
      "from": "lodash@>=4.15.0 <4.16.0",
      "resolved": "https://registry.npmjs.org/lodash/-/lodash-4.15.0.tgz"
    },
    "lodash._baseassign": {
      "version": "3.2.0",
      "from": "lodash._baseassign@>=3.0.0 <4.0.0",
      "resolved": "https://registry.npmjs.org/lodash._baseassign/-/lodash._baseassign-3.2.0.tgz"
    },
    "lodash._baseclone": {
      "version": "4.5.7",
      "from": "lodash._baseclone@>=4.5.0 <4.6.0",
      "resolved": "https://registry.npmjs.org/lodash._baseclone/-/lodash._baseclone-4.5.7.tgz"
    },
    "lodash._basecopy": {
      "version": "3.0.1",
      "from": "lodash._basecopy@>=3.0.0 <4.0.0",
      "resolved": "https://registry.npmjs.org/lodash._basecopy/-/lodash._basecopy-3.0.1.tgz"
    },
    "lodash._basecreate": {
      "version": "3.0.3",
      "from": "lodash._basecreate@>=3.0.0 <4.0.0",
      "resolved": "https://registry.npmjs.org/lodash._basecreate/-/lodash._basecreate-3.0.3.tgz"
    },
    "lodash._basetostring": {
      "version": "3.0.1",
      "from": "lodash._basetostring@>=3.0.0 <4.0.0",
      "resolved": "https://registry.npmjs.org/lodash._basetostring/-/lodash._basetostring-3.0.1.tgz"
    },
    "lodash._basevalues": {
      "version": "3.0.0",
      "from": "lodash._basevalues@>=3.0.0 <4.0.0",
      "resolved": "https://registry.npmjs.org/lodash._basevalues/-/lodash._basevalues-3.0.0.tgz"
    },
    "lodash._escapehtmlchar": {
      "version": "2.4.1",
      "from": "lodash._escapehtmlchar@>=2.4.1 <2.5.0",
      "resolved": "https://registry.npmjs.org/lodash._escapehtmlchar/-/lodash._escapehtmlchar-2.4.1.tgz"
    },
    "lodash._escapestringchar": {
      "version": "2.4.1",
      "from": "lodash._escapestringchar@>=2.4.1 <2.5.0",
      "resolved": "https://registry.npmjs.org/lodash._escapestringchar/-/lodash._escapestringchar-2.4.1.tgz"
    },
    "lodash._getnative": {
      "version": "3.9.1",
      "from": "lodash._getnative@>=3.0.0 <4.0.0",
      "resolved": "https://registry.npmjs.org/lodash._getnative/-/lodash._getnative-3.9.1.tgz"
    },
    "lodash._htmlescapes": {
      "version": "2.4.1",
      "from": "lodash._htmlescapes@>=2.4.1 <2.5.0",
      "resolved": "https://registry.npmjs.org/lodash._htmlescapes/-/lodash._htmlescapes-2.4.1.tgz"
    },
    "lodash._isiterateecall": {
      "version": "3.0.9",
      "from": "lodash._isiterateecall@>=3.0.0 <4.0.0",
      "resolved": "https://registry.npmjs.org/lodash._isiterateecall/-/lodash._isiterateecall-3.0.9.tgz"
    },
    "lodash._isnative": {
      "version": "2.4.1",
      "from": "lodash._isnative@>=2.4.1 <2.5.0",
      "resolved": "https://registry.npmjs.org/lodash._isnative/-/lodash._isnative-2.4.1.tgz"
    },
    "lodash._objecttypes": {
      "version": "2.4.1",
      "from": "lodash._objecttypes@>=2.4.1 <2.5.0",
      "resolved": "https://registry.npmjs.org/lodash._objecttypes/-/lodash._objecttypes-2.4.1.tgz"
    },
    "lodash._reescape": {
      "version": "3.0.0",
      "from": "lodash._reescape@>=3.0.0 <4.0.0",
      "resolved": "https://registry.npmjs.org/lodash._reescape/-/lodash._reescape-3.0.0.tgz"
    },
    "lodash._reevaluate": {
      "version": "3.0.0",
      "from": "lodash._reevaluate@>=3.0.0 <4.0.0",
      "resolved": "https://registry.npmjs.org/lodash._reevaluate/-/lodash._reevaluate-3.0.0.tgz"
    },
    "lodash._reinterpolate": {
      "version": "3.0.0",
      "from": "lodash._reinterpolate@>=3.0.0 <4.0.0",
      "resolved": "https://registry.npmjs.org/lodash._reinterpolate/-/lodash._reinterpolate-3.0.0.tgz"
    },
    "lodash._reunescapedhtml": {
      "version": "2.4.1",
      "from": "lodash._reunescapedhtml@>=2.4.1 <2.5.0",
      "resolved": "https://registry.npmjs.org/lodash._reunescapedhtml/-/lodash._reunescapedhtml-2.4.1.tgz",
      "dependencies": {
        "lodash.keys": {
          "version": "2.4.1",
          "from": "lodash.keys@>=2.4.1 <2.5.0",
          "resolved": "https://registry.npmjs.org/lodash.keys/-/lodash.keys-2.4.1.tgz"
        }
      }
    },
    "lodash._root": {
      "version": "3.0.1",
      "from": "lodash._root@>=3.0.0 <4.0.0",
      "resolved": "https://registry.npmjs.org/lodash._root/-/lodash._root-3.0.1.tgz"
    },
    "lodash._shimkeys": {
      "version": "2.4.1",
      "from": "lodash._shimkeys@>=2.4.1 <2.5.0",
      "resolved": "https://registry.npmjs.org/lodash._shimkeys/-/lodash._shimkeys-2.4.1.tgz"
    },
    "lodash._stack": {
      "version": "4.1.3",
      "from": "lodash._stack@>=4.1.0 <4.2.0",
      "resolved": "https://registry.npmjs.org/lodash._stack/-/lodash._stack-4.1.3.tgz"
    },
    "lodash.assign": {
      "version": "4.2.0",
      "from": "lodash.assign@>=4.0.3 <5.0.0",
      "resolved": "https://registry.npmjs.org/lodash.assign/-/lodash.assign-4.2.0.tgz"
    },
    "lodash.clonedeep": {
      "version": "4.5.0",
      "from": "lodash.clonedeep@>=4.3.2 <5.0.0",
      "resolved": "https://registry.npmjs.org/lodash.clonedeep/-/lodash.clonedeep-4.5.0.tgz"
    },
    "lodash.create": {
      "version": "3.1.1",
      "from": "lodash.create@3.1.1",
      "resolved": "https://registry.npmjs.org/lodash.create/-/lodash.create-3.1.1.tgz"
    },
    "lodash.defaults": {
      "version": "2.4.1",
      "from": "lodash.defaults@>=2.4.1 <2.5.0",
      "resolved": "https://registry.npmjs.org/lodash.defaults/-/lodash.defaults-2.4.1.tgz",
      "dependencies": {
        "lodash.keys": {
          "version": "2.4.1",
          "from": "lodash.keys@>=2.4.1 <2.5.0",
          "resolved": "https://registry.npmjs.org/lodash.keys/-/lodash.keys-2.4.1.tgz"
        }
      }
    },
    "lodash.escape": {
      "version": "3.2.0",
      "from": "lodash.escape@>=3.0.0 <4.0.0",
      "resolved": "https://registry.npmjs.org/lodash.escape/-/lodash.escape-3.2.0.tgz"
    },
    "lodash.get": {
      "version": "4.4.2",
      "from": "lodash.get@>=4.1.2 <5.0.0",
      "resolved": "https://registry.npmjs.org/lodash.get/-/lodash.get-4.4.2.tgz"
    },
    "lodash.isarguments": {
      "version": "3.1.0",
      "from": "lodash.isarguments@>=3.0.0 <4.0.0",
      "resolved": "https://registry.npmjs.org/lodash.isarguments/-/lodash.isarguments-3.1.0.tgz"
    },
    "lodash.isarray": {
      "version": "3.0.4",
      "from": "lodash.isarray@>=3.0.0 <4.0.0",
      "resolved": "https://registry.npmjs.org/lodash.isarray/-/lodash.isarray-3.0.4.tgz"
    },
    "lodash.isequal": {
      "version": "4.5.0",
      "from": "lodash.isequal@>=4.0.0 <5.0.0",
      "resolved": "https://registry.npmjs.org/lodash.isequal/-/lodash.isequal-4.5.0.tgz"
    },
    "lodash.isobject": {
      "version": "2.4.1",
      "from": "lodash.isobject@>=2.4.1 <2.5.0",
      "resolved": "https://registry.npmjs.org/lodash.isobject/-/lodash.isobject-2.4.1.tgz"
    },
    "lodash.isplainobject": {
      "version": "4.0.6",
      "from": "lodash.isplainobject@>=4.0.4 <5.0.0",
      "resolved": "https://registry.npmjs.org/lodash.isplainobject/-/lodash.isplainobject-4.0.6.tgz"
    },
    "lodash.isstring": {
      "version": "4.0.1",
      "from": "lodash.isstring@>=4.0.1 <5.0.0",
      "resolved": "https://registry.npmjs.org/lodash.isstring/-/lodash.isstring-4.0.1.tgz"
    },
    "lodash.keys": {
      "version": "3.1.2",
      "from": "lodash.keys@>=3.0.0 <4.0.0",
      "resolved": "https://registry.npmjs.org/lodash.keys/-/lodash.keys-3.1.2.tgz"
    },
    "lodash.keysin": {
      "version": "4.2.0",
      "from": "lodash.keysin@>=4.0.0 <5.0.0",
      "resolved": "https://registry.npmjs.org/lodash.keysin/-/lodash.keysin-4.2.0.tgz"
    },
    "lodash.mapvalues": {
      "version": "4.6.0",
      "from": "lodash.mapvalues@>=4.4.0 <5.0.0",
      "resolved": "https://registry.npmjs.org/lodash.mapvalues/-/lodash.mapvalues-4.6.0.tgz"
    },
    "lodash.merge": {
      "version": "4.3.5",
      "from": "lodash.merge@>=4.3.2 <4.4.0",
      "resolved": "https://registry.npmjs.org/lodash.merge/-/lodash.merge-4.3.5.tgz"
    },
    "lodash.mergewith": {
      "version": "4.6.0",
      "from": "lodash.mergewith@>=4.6.0 <5.0.0",
      "resolved": "https://registry.npmjs.org/lodash.mergewith/-/lodash.mergewith-4.6.0.tgz"
    },
    "lodash.rest": {
      "version": "4.0.5",
      "from": "lodash.rest@>=4.0.0 <5.0.0",
      "resolved": "https://registry.npmjs.org/lodash.rest/-/lodash.rest-4.0.5.tgz"
    },
    "lodash.restparam": {
      "version": "3.6.1",
      "from": "lodash.restparam@>=3.0.0 <4.0.0",
      "resolved": "https://registry.npmjs.org/lodash.restparam/-/lodash.restparam-3.6.1.tgz"
    },
    "lodash.template": {
      "version": "3.6.2",
      "from": "lodash.template@>=3.0.0 <4.0.0",
      "resolved": "https://registry.npmjs.org/lodash.template/-/lodash.template-3.6.2.tgz"
    },
    "lodash.templatesettings": {
      "version": "3.1.1",
      "from": "lodash.templatesettings@>=3.0.0 <4.0.0",
      "resolved": "https://registry.npmjs.org/lodash.templatesettings/-/lodash.templatesettings-3.1.1.tgz"
    },
    "lodash.values": {
      "version": "2.4.1",
      "from": "lodash.values@>=2.4.1 <2.5.0",
      "resolved": "https://registry.npmjs.org/lodash.values/-/lodash.values-2.4.1.tgz",
      "dependencies": {
        "lodash.keys": {
          "version": "2.4.1",
          "from": "lodash.keys@>=2.4.1 <2.5.0",
          "resolved": "https://registry.npmjs.org/lodash.keys/-/lodash.keys-2.4.1.tgz"
        }
      }
    },
    "log-symbols": {
      "version": "1.0.2",
      "from": "log-symbols@>=1.0.2 <2.0.0",
      "resolved": "https://registry.npmjs.org/log-symbols/-/log-symbols-1.0.2.tgz"
    },
    "log4js": {
      "version": "0.6.38",
      "from": "log4js@>=0.6.31 <0.7.0",
      "resolved": "https://registry.npmjs.org/log4js/-/log4js-0.6.38.tgz",
      "dependencies": {
        "readable-stream": {
          "version": "1.0.34",
          "from": "readable-stream@>=1.0.2 <1.1.0",
          "resolved": "https://registry.npmjs.org/readable-stream/-/readable-stream-1.0.34.tgz"
        },
        "semver": {
          "version": "4.3.6",
          "from": "semver@>=4.3.3 <4.4.0",
          "resolved": "https://registry.npmjs.org/semver/-/semver-4.3.6.tgz"
        }
      }
    },
    "lolex": {
      "version": "1.4.0",
      "from": "lolex@>=1.4.0 <1.5.0",
      "resolved": "https://registry.npmjs.org/lolex/-/lolex-1.4.0.tgz"
    },
    "longest": {
      "version": "1.0.1",
      "from": "longest@>=1.0.1 <2.0.0",
      "resolved": "https://registry.npmjs.org/longest/-/longest-1.0.1.tgz"
    },
    "loud-rejection": {
      "version": "1.6.0",
      "from": "loud-rejection@>=1.0.0 <2.0.0",
      "resolved": "https://registry.npmjs.org/loud-rejection/-/loud-rejection-1.6.0.tgz"
    },
    "lru-cache": {
      "version": "2.7.3",
      "from": "lru-cache@>=2.0.0 <3.0.0",
      "resolved": "https://registry.npmjs.org/lru-cache/-/lru-cache-2.7.3.tgz"
    },
    "map-cache": {
      "version": "0.2.2",
      "from": "map-cache@>=0.2.0 <0.3.0",
      "resolved": "https://registry.npmjs.org/map-cache/-/map-cache-0.2.2.tgz"
    },
    "map-obj": {
      "version": "1.0.1",
      "from": "map-obj@>=1.0.1 <2.0.0",
      "resolved": "https://registry.npmjs.org/map-obj/-/map-obj-1.0.1.tgz"
    },
    "map-stream": {
      "version": "0.0.7",
      "from": "map-stream@>=0.0.3 <0.1.0",
      "resolved": "https://registry.npmjs.org/map-stream/-/map-stream-0.0.7.tgz"
    },
    "md5": {
      "version": "2.2.1",
      "from": "md5@>=2.2.1 <2.3.0",
      "resolved": "https://registry.npmjs.org/md5/-/md5-2.2.1.tgz"
    },
    "md5.js": {
      "version": "1.3.4",
      "from": "md5.js@>=1.3.4 <2.0.0",
      "resolved": "https://registry.npmjs.org/md5.js/-/md5.js-1.3.4.tgz",
      "dependencies": {
        "hash-base": {
          "version": "3.0.4",
          "from": "hash-base@>=3.0.0 <4.0.0",
          "resolved": "https://registry.npmjs.org/hash-base/-/hash-base-3.0.4.tgz"
        }
      }
    },
    "media-typer": {
      "version": "0.3.0",
      "from": "media-typer@0.3.0",
      "resolved": "https://registry.npmjs.org/media-typer/-/media-typer-0.3.0.tgz"
    },
    "mem": {
      "version": "1.1.0",
      "from": "mem@>=1.1.0 <2.0.0",
      "resolved": "https://registry.npmjs.org/mem/-/mem-1.1.0.tgz"
    },
    "memory-fs": {
      "version": "0.4.1",
      "from": "memory-fs@>=0.4.1 <0.5.0",
      "resolved": "https://registry.npmjs.org/memory-fs/-/memory-fs-0.4.1.tgz",
      "dependencies": {
        "isarray": {
          "version": "1.0.0",
          "from": "isarray@>=1.0.0 <1.1.0",
          "resolved": "https://registry.npmjs.org/isarray/-/isarray-1.0.0.tgz"
        },
        "readable-stream": {
          "version": "2.3.3",
          "from": "readable-stream@>=2.0.1 <3.0.0",
          "resolved": "https://registry.npmjs.org/readable-stream/-/readable-stream-2.3.3.tgz"
        },
        "string_decoder": {
          "version": "1.0.3",
          "from": "string_decoder@>=1.0.3 <1.1.0",
          "resolved": "https://registry.npmjs.org/string_decoder/-/string_decoder-1.0.3.tgz"
        }
      }
    },
    "meow": {
      "version": "3.7.0",
      "from": "meow@>=3.3.0 <4.0.0",
      "resolved": "https://registry.npmjs.org/meow/-/meow-3.7.0.tgz"
    },
    "merge-descriptors": {
      "version": "1.0.1",
      "from": "merge-descriptors@1.0.1",
      "resolved": "https://registry.npmjs.org/merge-descriptors/-/merge-descriptors-1.0.1.tgz"
    },
    "merge-stream": {
      "version": "1.0.1",
      "from": "merge-stream@>=1.0.0 <2.0.0",
      "resolved": "https://registry.npmjs.org/merge-stream/-/merge-stream-1.0.1.tgz",
      "dependencies": {
        "isarray": {
          "version": "1.0.0",
          "from": "isarray@>=1.0.0 <1.1.0",
          "resolved": "https://registry.npmjs.org/isarray/-/isarray-1.0.0.tgz"
        },
        "readable-stream": {
          "version": "2.3.3",
          "from": "readable-stream@>=2.0.1 <3.0.0",
          "resolved": "https://registry.npmjs.org/readable-stream/-/readable-stream-2.3.3.tgz"
        },
        "string_decoder": {
          "version": "1.0.3",
          "from": "string_decoder@>=1.0.3 <1.1.0",
          "resolved": "https://registry.npmjs.org/string_decoder/-/string_decoder-1.0.3.tgz"
        }
      }
    },
    "merge2": {
      "version": "1.0.3",
      "from": "merge2@>=1.0.2 <1.1.0",
      "resolved": "https://registry.npmjs.org/merge2/-/merge2-1.0.3.tgz"
    },
    "method-override": {
      "version": "2.3.9",
      "from": "method-override@>=2.3.5 <2.4.0",
      "resolved": "https://registry.npmjs.org/method-override/-/method-override-2.3.9.tgz",
      "dependencies": {
        "debug": {
          "version": "2.6.8",
          "from": "debug@2.6.8",
          "resolved": "https://registry.npmjs.org/debug/-/debug-2.6.8.tgz"
        },
        "ms": {
          "version": "2.0.0",
          "from": "ms@2.0.0",
          "resolved": "https://registry.npmjs.org/ms/-/ms-2.0.0.tgz"
        }
      }
    },
    "methods": {
      "version": "1.1.2",
      "from": "methods@>=1.1.2 <1.2.0",
      "resolved": "https://registry.npmjs.org/methods/-/methods-1.1.2.tgz"
    },
    "micromatch": {
      "version": "2.3.11",
      "from": "micromatch@>=2.3.7 <3.0.0",
      "resolved": "https://registry.npmjs.org/micromatch/-/micromatch-2.3.11.tgz"
    },
    "miller-rabin": {
      "version": "4.0.0",
      "from": "miller-rabin@>=4.0.0 <5.0.0",
      "resolved": "https://registry.npmjs.org/miller-rabin/-/miller-rabin-4.0.0.tgz"
    },
    "mime": {
      "version": "1.4.0",
      "from": "mime@>=1.3.4 <2.0.0",
      "resolved": "https://registry.npmjs.org/mime/-/mime-1.4.0.tgz"
    },
    "mime-db": {
      "version": "1.30.0",
      "from": "mime-db@>=1.30.0 <1.31.0",
      "resolved": "https://registry.npmjs.org/mime-db/-/mime-db-1.30.0.tgz"
    },
    "mime-types": {
      "version": "2.1.17",
      "from": "mime-types@>=2.1.15 <2.2.0",
      "resolved": "https://registry.npmjs.org/mime-types/-/mime-types-2.1.17.tgz"
    },
    "mimic-fn": {
      "version": "1.1.0",
      "from": "mimic-fn@>=1.0.0 <2.0.0",
      "resolved": "https://registry.npmjs.org/mimic-fn/-/mimic-fn-1.1.0.tgz"
    },
    "minimalistic-assert": {
      "version": "1.0.0",
      "from": "minimalistic-assert@>=1.0.0 <2.0.0",
      "resolved": "https://registry.npmjs.org/minimalistic-assert/-/minimalistic-assert-1.0.0.tgz"
    },
    "minimalistic-crypto-utils": {
      "version": "1.0.1",
      "from": "minimalistic-crypto-utils@>=1.0.0 <2.0.0",
      "resolved": "https://registry.npmjs.org/minimalistic-crypto-utils/-/minimalistic-crypto-utils-1.0.1.tgz"
    },
    "minimatch": {
      "version": "3.0.4",
      "from": "minimatch@>=3.0.2 <3.1.0",
      "resolved": "https://registry.npmjs.org/minimatch/-/minimatch-3.0.4.tgz"
    },
    "minimist": {
      "version": "1.2.0",
      "from": "minimist@>=1.1.0 <2.0.0",
      "resolved": "https://registry.npmjs.org/minimist/-/minimist-1.2.0.tgz"
    },
    "minipass": {
      "version": "2.2.1",
      "from": "minipass@>=2.0.2 <3.0.0",
      "resolved": "https://registry.npmjs.org/minipass/-/minipass-2.2.1.tgz",
      "dependencies": {
        "yallist": {
          "version": "3.0.2",
          "from": "yallist@>=3.0.0 <4.0.0",
          "resolved": "https://registry.npmjs.org/yallist/-/yallist-3.0.2.tgz"
        }
      }
    },
    "minizlib": {
      "version": "1.0.3",
      "from": "minizlib@>=1.0.3 <2.0.0",
      "resolved": "https://registry.npmjs.org/minizlib/-/minizlib-1.0.3.tgz"
    },
    "mkdirp": {
      "version": "0.5.1",
      "from": "mkdirp@>=0.5.0 <0.6.0",
      "resolved": "https://registry.npmjs.org/mkdirp/-/mkdirp-0.5.1.tgz",
      "dependencies": {
        "minimist": {
          "version": "0.0.8",
          "from": "minimist@0.0.8",
          "resolved": "https://registry.npmjs.org/minimist/-/minimist-0.0.8.tgz"
        }
      }
    },
    "mocha": {
      "version": "3.4.2",
      "from": "mocha@>=3.4.2 <3.5.0",
      "resolved": "https://registry.npmjs.org/mocha/-/mocha-3.4.2.tgz",
      "dependencies": {
        "glob": {
          "version": "7.1.1",
          "from": "glob@7.1.1",
          "resolved": "https://registry.npmjs.org/glob/-/glob-7.1.1.tgz"
        },
        "supports-color": {
          "version": "3.1.2",
          "from": "supports-color@3.1.2",
          "resolved": "https://registry.npmjs.org/supports-color/-/supports-color-3.1.2.tgz"
        }
      }
    },
    "mocha-clean": {
      "version": "0.4.0",
      "from": "mocha-clean@>=0.4.0 <0.5.0",
      "resolved": "https://registry.npmjs.org/mocha-clean/-/mocha-clean-0.4.0.tgz"
    },
    "morgan": {
      "version": "1.6.1",
      "from": "morgan@>=1.6.1 <1.7.0",
      "resolved": "https://registry.npmjs.org/morgan/-/morgan-1.6.1.tgz",
      "dependencies": {
        "debug": {
          "version": "2.2.0",
          "from": "debug@>=2.2.0 <2.3.0",
          "resolved": "https://registry.npmjs.org/debug/-/debug-2.2.0.tgz"
        },
        "depd": {
          "version": "1.0.1",
          "from": "depd@>=1.0.1 <1.1.0",
          "resolved": "https://registry.npmjs.org/depd/-/depd-1.0.1.tgz"
        },
        "ms": {
          "version": "0.7.1",
          "from": "ms@0.7.1",
          "resolved": "https://registry.npmjs.org/ms/-/ms-0.7.1.tgz"
        }
      }
    },
    "ms": {
      "version": "0.7.2",
      "from": "ms@0.7.2",
      "resolved": "https://registry.npmjs.org/ms/-/ms-0.7.2.tgz"
    },
    "multiparty": {
      "version": "3.3.2",
      "from": "multiparty@3.3.2",
      "resolved": "https://registry.npmjs.org/multiparty/-/multiparty-3.3.2.tgz"
    },
    "multipipe": {
      "version": "0.1.2",
      "from": "multipipe@>=0.1.2 <0.2.0",
      "resolved": "https://registry.npmjs.org/multipipe/-/multipipe-0.1.2.tgz"
    },
    "mute-stream": {
      "version": "0.0.7",
      "from": "mute-stream@>=0.0.4 <0.1.0",
      "resolved": "https://registry.npmjs.org/mute-stream/-/mute-stream-0.0.7.tgz"
    },
    "nan": {
      "version": "2.7.0",
      "from": "nan@>=2.3.2 <3.0.0",
      "resolved": "https://registry.npmjs.org/nan/-/nan-2.7.0.tgz"
    },
    "natives": {
      "version": "1.1.0",
      "from": "natives@>=1.1.0 <2.0.0",
      "resolved": "https://registry.npmjs.org/natives/-/natives-1.1.0.tgz"
    },
    "negotiator": {
      "version": "0.6.1",
      "from": "negotiator@0.6.1",
      "resolved": "https://registry.npmjs.org/negotiator/-/negotiator-0.6.1.tgz"
    },
    "node-forge": {
      "version": "0.7.1",
      "from": "node-forge@>=0.7.1 <0.8.0",
      "resolved": "https://registry.npmjs.org/node-forge/-/node-forge-0.7.1.tgz"
    },
    "node-gyp": {
      "version": "3.6.2",
      "from": "node-gyp@>=3.3.1 <4.0.0",
      "resolved": "https://registry.npmjs.org/node-gyp/-/node-gyp-3.6.2.tgz",
      "dependencies": {
        "tar": {
          "version": "2.2.1",
          "from": "tar@>=2.0.0 <3.0.0",
          "resolved": "https://registry.npmjs.org/tar/-/tar-2.2.1.tgz"
        }
      }
    },
    "node-libs-browser": {
      "version": "2.0.0",
      "from": "node-libs-browser@>=2.0.0 <3.0.0",
      "resolved": "https://registry.npmjs.org/node-libs-browser/-/node-libs-browser-2.0.0.tgz",
      "dependencies": {
        "isarray": {
          "version": "1.0.0",
          "from": "isarray@>=1.0.0 <1.1.0",
          "resolved": "https://registry.npmjs.org/isarray/-/isarray-1.0.0.tgz"
        },
        "readable-stream": {
          "version": "2.3.3",
          "from": "readable-stream@>=2.0.5 <3.0.0",
          "resolved": "https://registry.npmjs.org/readable-stream/-/readable-stream-2.3.3.tgz",
          "dependencies": {
            "string_decoder": {
              "version": "1.0.3",
              "from": "string_decoder@>=1.0.3 <1.1.0",
              "resolved": "https://registry.npmjs.org/string_decoder/-/string_decoder-1.0.3.tgz"
            }
          }
        }
      }
    },
    "node-notifier": {
      "version": "5.0.2",
      "from": "node-notifier@>=5.0.2 <5.1.0",
      "resolved": "https://registry.npmjs.org/node-notifier/-/node-notifier-5.0.2.tgz"
    },
    "node-sass": {
      "version": "4.5.3",
      "from": "node-sass@>=4.2.0 <5.0.0",
      "resolved": "https://registry.npmjs.org/node-sass/-/node-sass-4.5.3.tgz",
      "dependencies": {
        "cross-spawn": {
          "version": "3.0.1",
          "from": "cross-spawn@>=3.0.0 <4.0.0",
          "resolved": "https://registry.npmjs.org/cross-spawn/-/cross-spawn-3.0.1.tgz"
        },
        "gaze": {
          "version": "1.1.2",
          "from": "gaze@>=1.0.0 <2.0.0",
          "resolved": "https://registry.npmjs.org/gaze/-/gaze-1.1.2.tgz"
        },
        "globule": {
          "version": "1.2.0",
          "from": "globule@>=1.0.0 <2.0.0",
          "resolved": "https://registry.npmjs.org/globule/-/globule-1.2.0.tgz",
          "dependencies": {
            "glob": {
              "version": "7.1.2",
              "from": "glob@>=7.1.1 <7.2.0",
              "resolved": "https://registry.npmjs.org/glob/-/glob-7.1.2.tgz"
            }
          }
        },
        "lodash": {
          "version": "4.17.4",
          "from": "lodash@>=4.17.4 <4.18.0",
          "resolved": "https://registry.npmjs.org/lodash/-/lodash-4.17.4.tgz"
        },
        "lru-cache": {
          "version": "4.1.1",
          "from": "lru-cache@>=4.0.1 <5.0.0",
          "resolved": "https://registry.npmjs.org/lru-cache/-/lru-cache-4.1.1.tgz"
        }
      }
    },
    "node.extend": {
      "version": "1.1.6",
      "from": "node.extend@>=1.0.10 <2.0.0",
      "resolved": "https://registry.npmjs.org/node.extend/-/node.extend-1.1.6.tgz"
    },
    "nopt": {
      "version": "3.0.6",
      "from": "nopt@>=3.0.0 <4.0.0",
      "resolved": "https://registry.npmjs.org/nopt/-/nopt-3.0.6.tgz"
    },
    "normalize-package-data": {
      "version": "2.4.0",
      "from": "normalize-package-data@>=2.3.2 <3.0.0",
      "resolved": "https://registry.npmjs.org/normalize-package-data/-/normalize-package-data-2.4.0.tgz"
    },
    "normalize-path": {
      "version": "2.1.1",
      "from": "normalize-path@>=2.0.1 <3.0.0",
      "resolved": "https://registry.npmjs.org/normalize-path/-/normalize-path-2.1.1.tgz"
    },
    "normalize-range": {
      "version": "0.1.2",
      "from": "normalize-range@>=0.1.2 <0.2.0",
      "resolved": "https://registry.npmjs.org/normalize-range/-/normalize-range-0.1.2.tgz"
    },
    "npm-package-arg": {
      "version": "5.1.2",
      "from": "npm-package-arg@>=5.1.2 <5.2.0",
      "resolved": "https://registry.npmjs.org/npm-package-arg/-/npm-package-arg-5.1.2.tgz"
    },
    "npm-run-path": {
      "version": "2.0.2",
      "from": "npm-run-path@>=2.0.0 <3.0.0",
      "resolved": "https://registry.npmjs.org/npm-run-path/-/npm-run-path-2.0.2.tgz"
    },
    "npmlog": {
      "version": "4.1.2",
      "from": "npmlog@>=4.0.0 <5.0.0",
      "resolved": "https://registry.npmjs.org/npmlog/-/npmlog-4.1.2.tgz"
    },
    "num2fraction": {
      "version": "1.2.2",
      "from": "num2fraction@>=1.2.2 <2.0.0",
      "resolved": "https://registry.npmjs.org/num2fraction/-/num2fraction-1.2.2.tgz"
    },
    "number-is-nan": {
      "version": "1.0.1",
      "from": "number-is-nan@>=1.0.0 <2.0.0",
      "resolved": "https://registry.npmjs.org/number-is-nan/-/number-is-nan-1.0.1.tgz"
    },
    "oauth-sign": {
      "version": "0.8.2",
      "from": "oauth-sign@>=0.8.1 <0.9.0",
      "resolved": "https://registry.npmjs.org/oauth-sign/-/oauth-sign-0.8.2.tgz"
    },
    "object-assign": {
      "version": "4.1.1",
      "from": "object-assign@>=4.1.0 <4.2.0",
      "resolved": "https://registry.npmjs.org/object-assign/-/object-assign-4.1.1.tgz"
    },
    "object-component": {
      "version": "0.0.3",
      "from": "object-component@0.0.3",
      "resolved": "https://registry.npmjs.org/object-component/-/object-component-0.0.3.tgz"
    },
    "object-keys": {
      "version": "0.4.0",
      "from": "object-keys@>=0.4.0 <0.5.0",
      "resolved": "https://registry.npmjs.org/object-keys/-/object-keys-0.4.0.tgz"
    },
    "object.defaults": {
      "version": "1.1.0",
      "from": "object.defaults@>=1.1.0 <2.0.0",
      "resolved": "https://registry.npmjs.org/object.defaults/-/object.defaults-1.1.0.tgz",
      "dependencies": {
        "for-own": {
          "version": "1.0.0",
          "from": "for-own@>=1.0.0 <2.0.0",
          "resolved": "https://registry.npmjs.org/for-own/-/for-own-1.0.0.tgz"
        },
        "isobject": {
          "version": "3.0.1",
          "from": "isobject@>=3.0.0 <4.0.0",
          "resolved": "https://registry.npmjs.org/isobject/-/isobject-3.0.1.tgz"
        }
      }
    },
    "object.omit": {
      "version": "2.0.1",
      "from": "object.omit@>=2.0.0 <3.0.0",
      "resolved": "https://registry.npmjs.org/object.omit/-/object.omit-2.0.1.tgz"
    },
    "object.pick": {
      "version": "1.3.0",
      "from": "object.pick@>=1.2.0 <2.0.0",
      "resolved": "https://registry.npmjs.org/object.pick/-/object.pick-1.3.0.tgz",
      "dependencies": {
        "isobject": {
          "version": "3.0.1",
          "from": "isobject@>=3.0.1 <4.0.0",
          "resolved": "https://registry.npmjs.org/isobject/-/isobject-3.0.1.tgz"
        }
      }
    },
    "on-finished": {
      "version": "2.3.0",
      "from": "on-finished@>=2.3.0 <2.4.0",
      "resolved": "https://registry.npmjs.org/on-finished/-/on-finished-2.3.0.tgz"
    },
    "on-headers": {
      "version": "1.0.1",
      "from": "on-headers@>=1.0.0 <1.1.0",
      "resolved": "https://registry.npmjs.org/on-headers/-/on-headers-1.0.1.tgz"
    },
    "once": {
      "version": "1.4.0",
      "from": "once@>=1.3.0 <2.0.0",
      "resolved": "https://registry.npmjs.org/once/-/once-1.4.0.tgz"
    },
    "onetime": {
      "version": "1.1.0",
      "from": "onetime@>=1.0.0 <2.0.0",
      "resolved": "https://registry.npmjs.org/onetime/-/onetime-1.1.0.tgz"
    },
    "open": {
      "version": "0.0.5",
      "from": "open@0.0.5",
      "resolved": "https://registry.npmjs.org/open/-/open-0.0.5.tgz"
    },
    "optimist": {
      "version": "0.6.1",
      "from": "optimist@>=0.6.1 <0.7.0",
      "resolved": "https://registry.npmjs.org/optimist/-/optimist-0.6.1.tgz",
      "dependencies": {
        "minimist": {
          "version": "0.0.10",
          "from": "minimist@>=0.0.1 <0.1.0",
          "resolved": "https://registry.npmjs.org/minimist/-/minimist-0.0.10.tgz"
        },
        "wordwrap": {
          "version": "0.0.3",
          "from": "wordwrap@>=0.0.2 <0.1.0",
          "resolved": "https://registry.npmjs.org/wordwrap/-/wordwrap-0.0.3.tgz"
        }
      }
    },
    "optionator": {
      "version": "0.8.2",
      "from": "optionator@>=0.8.1 <0.9.0",
      "resolved": "https://registry.npmjs.org/optionator/-/optionator-0.8.2.tgz"
    },
    "options": {
      "version": "0.0.6",
      "from": "options@>=0.0.5",
      "resolved": "https://registry.npmjs.org/options/-/options-0.0.6.tgz"
    },
    "orchestrator": {
      "version": "0.3.8",
      "from": "orchestrator@>=0.3.8 <0.4.0",
      "resolved": "https://registry.npmjs.org/orchestrator/-/orchestrator-0.3.8.tgz",
      "dependencies": {
        "end-of-stream": {
          "version": "0.1.5",
          "from": "end-of-stream@>=0.1.5 <0.2.0",
          "resolved": "https://registry.npmjs.org/end-of-stream/-/end-of-stream-0.1.5.tgz"
        },
        "once": {
          "version": "1.3.3",
          "from": "once@>=1.3.0 <1.4.0",
          "resolved": "https://registry.npmjs.org/once/-/once-1.3.3.tgz"
        }
      }
    },
    "ordered-read-streams": {
      "version": "0.1.0",
      "from": "ordered-read-streams@>=0.1.0 <0.2.0",
      "resolved": "https://registry.npmjs.org/ordered-read-streams/-/ordered-read-streams-0.1.0.tgz"
    },
    "os-browserify": {
      "version": "0.2.1",
      "from": "os-browserify@>=0.2.0 <0.3.0",
      "resolved": "https://registry.npmjs.org/os-browserify/-/os-browserify-0.2.1.tgz"
    },
    "os-homedir": {
      "version": "1.0.2",
      "from": "os-homedir@>=1.0.1 <2.0.0",
      "resolved": "https://registry.npmjs.org/os-homedir/-/os-homedir-1.0.2.tgz"
    },
    "os-locale": {
      "version": "1.4.0",
      "from": "os-locale@>=1.4.0 <2.0.0",
      "resolved": "https://registry.npmjs.org/os-locale/-/os-locale-1.4.0.tgz"
    },
    "os-shim": {
      "version": "0.1.3",
      "from": "os-shim@>=0.1.2 <0.2.0",
      "resolved": "https://registry.npmjs.org/os-shim/-/os-shim-0.1.3.tgz"
    },
    "os-tmpdir": {
      "version": "1.0.2",
      "from": "os-tmpdir@>=1.0.0 <2.0.0",
      "resolved": "https://registry.npmjs.org/os-tmpdir/-/os-tmpdir-1.0.2.tgz"
    },
    "osenv": {
      "version": "0.1.4",
      "from": "osenv@>=0.0.0 <1.0.0",
      "resolved": "https://registry.npmjs.org/osenv/-/osenv-0.1.4.tgz"
    },
    "p-finally": {
      "version": "1.0.0",
      "from": "p-finally@>=1.0.0 <2.0.0",
      "resolved": "https://registry.npmjs.org/p-finally/-/p-finally-1.0.0.tgz"
    },
    "p-limit": {
      "version": "1.1.0",
      "from": "p-limit@>=1.1.0 <2.0.0",
      "resolved": "https://registry.npmjs.org/p-limit/-/p-limit-1.1.0.tgz"
    },
    "p-locate": {
      "version": "2.0.0",
      "from": "p-locate@>=2.0.0 <3.0.0",
      "resolved": "https://registry.npmjs.org/p-locate/-/p-locate-2.0.0.tgz"
    },
    "pako": {
      "version": "0.2.9",
      "from": "pako@>=0.2.0 <0.3.0",
      "resolved": "https://registry.npmjs.org/pako/-/pako-0.2.9.tgz"
    },
    "parse-asn1": {
      "version": "5.1.0",
      "from": "parse-asn1@>=5.0.0 <6.0.0",
      "resolved": "https://registry.npmjs.org/parse-asn1/-/parse-asn1-5.1.0.tgz"
    },
    "parse-filepath": {
      "version": "1.0.1",
      "from": "parse-filepath@>=1.0.1 <2.0.0",
      "resolved": "https://registry.npmjs.org/parse-filepath/-/parse-filepath-1.0.1.tgz"
    },
    "parse-glob": {
      "version": "3.0.4",
      "from": "parse-glob@>=3.0.4 <4.0.0",
      "resolved": "https://registry.npmjs.org/parse-glob/-/parse-glob-3.0.4.tgz"
    },
    "parse-json": {
      "version": "2.2.0",
      "from": "parse-json@>=2.2.0 <3.0.0",
      "resolved": "https://registry.npmjs.org/parse-json/-/parse-json-2.2.0.tgz"
    },
    "parse-passwd": {
      "version": "1.0.0",
      "from": "parse-passwd@>=1.0.0 <2.0.0",
      "resolved": "https://registry.npmjs.org/parse-passwd/-/parse-passwd-1.0.0.tgz"
    },
    "parsejson": {
      "version": "0.0.3",
      "from": "parsejson@0.0.3",
      "resolved": "https://registry.npmjs.org/parsejson/-/parsejson-0.0.3.tgz"
    },
    "parseqs": {
      "version": "0.0.5",
      "from": "parseqs@0.0.5",
      "resolved": "https://registry.npmjs.org/parseqs/-/parseqs-0.0.5.tgz"
    },
    "parseuri": {
      "version": "0.0.5",
      "from": "parseuri@0.0.5",
      "resolved": "https://registry.npmjs.org/parseuri/-/parseuri-0.0.5.tgz"
    },
    "parseurl": {
      "version": "1.3.2",
      "from": "parseurl@>=1.3.2 <1.4.0",
      "resolved": "https://registry.npmjs.org/parseurl/-/parseurl-1.3.2.tgz"
    },
    "path-browserify": {
      "version": "0.0.0",
      "from": "path-browserify@0.0.0",
      "resolved": "https://registry.npmjs.org/path-browserify/-/path-browserify-0.0.0.tgz"
    },
    "path-dirname": {
      "version": "1.0.2",
      "from": "path-dirname@>=1.0.0 <2.0.0",
      "resolved": "https://registry.npmjs.org/path-dirname/-/path-dirname-1.0.2.tgz"
    },
    "path-exists": {
      "version": "2.1.0",
      "from": "path-exists@>=2.0.0 <3.0.0",
      "resolved": "https://registry.npmjs.org/path-exists/-/path-exists-2.1.0.tgz"
    },
    "path-is-absolute": {
      "version": "1.0.1",
      "from": "path-is-absolute@>=1.0.0 <2.0.0",
      "resolved": "https://registry.npmjs.org/path-is-absolute/-/path-is-absolute-1.0.1.tgz"
    },
    "path-is-inside": {
      "version": "1.0.2",
      "from": "path-is-inside@>=1.0.1 <2.0.0",
      "resolved": "https://registry.npmjs.org/path-is-inside/-/path-is-inside-1.0.2.tgz"
    },
    "path-key": {
      "version": "2.0.1",
      "from": "path-key@>=2.0.0 <3.0.0",
      "resolved": "https://registry.npmjs.org/path-key/-/path-key-2.0.1.tgz"
    },
    "path-parse": {
      "version": "1.0.5",
      "from": "path-parse@>=1.0.5 <2.0.0",
      "resolved": "https://registry.npmjs.org/path-parse/-/path-parse-1.0.5.tgz"
    },
    "path-root": {
      "version": "0.1.1",
      "from": "path-root@>=0.1.1 <0.2.0",
      "resolved": "https://registry.npmjs.org/path-root/-/path-root-0.1.1.tgz"
    },
    "path-root-regex": {
      "version": "0.1.2",
      "from": "path-root-regex@>=0.1.0 <0.2.0",
      "resolved": "https://registry.npmjs.org/path-root-regex/-/path-root-regex-0.1.2.tgz"
    },
    "path-to-regexp": {
      "version": "0.1.7",
      "from": "path-to-regexp@0.1.7",
      "resolved": "https://registry.npmjs.org/path-to-regexp/-/path-to-regexp-0.1.7.tgz"
    },
    "path-type": {
      "version": "1.1.0",
      "from": "path-type@>=1.0.0 <2.0.0",
      "resolved": "https://registry.npmjs.org/path-type/-/path-type-1.1.0.tgz"
    },
    "pause": {
      "version": "0.1.0",
      "from": "pause@0.1.0",
      "resolved": "https://registry.npmjs.org/pause/-/pause-0.1.0.tgz"
    },
    "pause-stream": {
      "version": "0.0.11",
      "from": "pause-stream@0.0.11",
      "resolved": "https://registry.npmjs.org/pause-stream/-/pause-stream-0.0.11.tgz"
    },
    "pbkdf2": {
      "version": "3.0.14",
      "from": "pbkdf2@>=3.0.3 <4.0.0",
      "resolved": "https://registry.npmjs.org/pbkdf2/-/pbkdf2-3.0.14.tgz"
    },
    "pend": {
      "version": "1.2.0",
      "from": "pend@>=1.2.0 <1.3.0",
      "resolved": "https://registry.npmjs.org/pend/-/pend-1.2.0.tgz"
    },
    "performance-now": {
      "version": "0.2.0",
      "from": "performance-now@>=0.2.0 <0.3.0",
      "resolved": "https://registry.npmjs.org/performance-now/-/performance-now-0.2.0.tgz"
    },
    "phantomjs-polyfill": {
      "version": "0.0.2",
      "from": "phantomjs-polyfill@>=0.0.2 <0.1.0",
      "resolved": "https://registry.npmjs.org/phantomjs-polyfill/-/phantomjs-polyfill-0.0.2.tgz"
    },
    "phantomjs-prebuilt": {
      "version": "2.1.15",
      "from": "phantomjs-prebuilt@>=2.1.6 <2.2.0",
      "resolved": "https://registry.npmjs.org/phantomjs-prebuilt/-/phantomjs-prebuilt-2.1.15.tgz",
      "dependencies": {
        "fs-extra": {
          "version": "1.0.0",
          "from": "fs-extra@>=1.0.0 <1.1.0",
          "resolved": "https://registry.npmjs.org/fs-extra/-/fs-extra-1.0.0.tgz"
        },
        "which": {
          "version": "1.2.14",
          "from": "which@>=1.2.10 <1.3.0",
          "resolved": "https://registry.npmjs.org/which/-/which-1.2.14.tgz"
        }
      }
    },
    "pidof": {
      "version": "1.0.2",
      "from": "pidof@>=1.0.2 <1.1.0",
      "resolved": "https://registry.npmjs.org/pidof/-/pidof-1.0.2.tgz"
    },
    "pify": {
      "version": "2.3.0",
      "from": "pify@>=2.0.0 <3.0.0",
      "resolved": "https://registry.npmjs.org/pify/-/pify-2.3.0.tgz"
    },
    "pinkie": {
      "version": "2.0.4",
      "from": "pinkie@>=2.0.0 <3.0.0",
      "resolved": "https://registry.npmjs.org/pinkie/-/pinkie-2.0.4.tgz"
    },
    "pinkie-promise": {
      "version": "2.0.1",
      "from": "pinkie-promise@>=2.0.0 <3.0.0",
      "resolved": "https://registry.npmjs.org/pinkie-promise/-/pinkie-promise-2.0.1.tgz"
    },
    "pkg-conf": {
      "version": "1.1.3",
      "from": "pkg-conf@>=1.1.2 <2.0.0",
      "resolved": "https://registry.npmjs.org/pkg-conf/-/pkg-conf-1.1.3.tgz"
    },
    "plur": {
      "version": "2.1.2",
      "from": "plur@>=2.1.0 <3.0.0",
      "resolved": "https://registry.npmjs.org/plur/-/plur-2.1.2.tgz"
    },
    "postcss": {
      "version": "5.2.17",
      "from": "postcss@>=5.0.21 <6.0.0",
      "resolved": "https://registry.npmjs.org/postcss/-/postcss-5.2.17.tgz",
      "dependencies": {
        "source-map": {
          "version": "0.5.7",
          "from": "source-map@>=0.5.6 <0.6.0",
          "resolved": "https://registry.npmjs.org/source-map/-/source-map-0.5.7.tgz"
        },
        "supports-color": {
          "version": "3.2.3",
          "from": "supports-color@>=3.2.3 <4.0.0",
          "resolved": "https://registry.npmjs.org/supports-color/-/supports-color-3.2.3.tgz"
        }
      }
    },
    "postcss-load-config": {
      "version": "1.2.0",
      "from": "postcss-load-config@>=1.1.0 <2.0.0",
      "resolved": "https://registry.npmjs.org/postcss-load-config/-/postcss-load-config-1.2.0.tgz"
    },
    "postcss-load-options": {
      "version": "1.2.0",
      "from": "postcss-load-options@>=1.2.0 <2.0.0",
      "resolved": "https://registry.npmjs.org/postcss-load-options/-/postcss-load-options-1.2.0.tgz"
    },
    "postcss-load-plugins": {
      "version": "2.3.0",
      "from": "postcss-load-plugins@>=2.3.0 <3.0.0",
      "resolved": "https://registry.npmjs.org/postcss-load-plugins/-/postcss-load-plugins-2.3.0.tgz"
    },
    "postcss-modules": {
      "version": "0.6.4",
      "from": "postcss-modules@>=0.6.4 <0.7.0",
      "resolved": "https://registry.npmjs.org/postcss-modules/-/postcss-modules-0.6.4.tgz"
    },
    "postcss-modules-extract-imports": {
      "version": "1.1.0",
      "from": "postcss-modules-extract-imports@1.1.0",
      "resolved": "https://registry.npmjs.org/postcss-modules-extract-imports/-/postcss-modules-extract-imports-1.1.0.tgz",
      "dependencies": {
        "ansi-styles": {
          "version": "3.2.0",
          "from": "ansi-styles@>=3.1.0 <4.0.0",
          "resolved": "https://registry.npmjs.org/ansi-styles/-/ansi-styles-3.2.0.tgz"
        },
        "chalk": {
          "version": "2.1.0",
          "from": "chalk@>=2.1.0 <3.0.0",
          "resolved": "https://registry.npmjs.org/chalk/-/chalk-2.1.0.tgz"
        },
        "has-flag": {
          "version": "2.0.0",
          "from": "has-flag@>=2.0.0 <3.0.0",
          "resolved": "https://registry.npmjs.org/has-flag/-/has-flag-2.0.0.tgz"
        },
        "postcss": {
          "version": "6.0.11",
          "from": "postcss@>=6.0.1 <7.0.0",
          "resolved": "https://registry.npmjs.org/postcss/-/postcss-6.0.11.tgz"
        },
        "source-map": {
          "version": "0.5.7",
          "from": "source-map@>=0.5.7 <0.6.0",
          "resolved": "https://registry.npmjs.org/source-map/-/source-map-0.5.7.tgz"
        },
        "supports-color": {
          "version": "4.4.0",
          "from": "supports-color@>=4.4.0 <5.0.0",
          "resolved": "https://registry.npmjs.org/supports-color/-/supports-color-4.4.0.tgz"
        }
      }
    },
    "postcss-modules-local-by-default": {
      "version": "1.2.0",
      "from": "postcss-modules-local-by-default@1.2.0",
      "resolved": "https://registry.npmjs.org/postcss-modules-local-by-default/-/postcss-modules-local-by-default-1.2.0.tgz",
      "dependencies": {
        "ansi-styles": {
          "version": "3.2.0",
          "from": "ansi-styles@>=3.1.0 <4.0.0",
          "resolved": "https://registry.npmjs.org/ansi-styles/-/ansi-styles-3.2.0.tgz"
        },
        "chalk": {
          "version": "2.1.0",
          "from": "chalk@>=2.1.0 <3.0.0",
          "resolved": "https://registry.npmjs.org/chalk/-/chalk-2.1.0.tgz"
        },
        "has-flag": {
          "version": "2.0.0",
          "from": "has-flag@>=2.0.0 <3.0.0",
          "resolved": "https://registry.npmjs.org/has-flag/-/has-flag-2.0.0.tgz"
        },
        "postcss": {
          "version": "6.0.11",
          "from": "postcss@>=6.0.1 <7.0.0",
          "resolved": "https://registry.npmjs.org/postcss/-/postcss-6.0.11.tgz"
        },
        "source-map": {
          "version": "0.5.7",
          "from": "source-map@>=0.5.7 <0.6.0",
          "resolved": "https://registry.npmjs.org/source-map/-/source-map-0.5.7.tgz"
        },
        "supports-color": {
          "version": "4.4.0",
          "from": "supports-color@>=4.4.0 <5.0.0",
          "resolved": "https://registry.npmjs.org/supports-color/-/supports-color-4.4.0.tgz"
        }
      }
    },
    "postcss-modules-scope": {
      "version": "1.1.0",
      "from": "postcss-modules-scope@1.1.0",
      "resolved": "https://registry.npmjs.org/postcss-modules-scope/-/postcss-modules-scope-1.1.0.tgz",
      "dependencies": {
        "ansi-styles": {
          "version": "3.2.0",
          "from": "ansi-styles@>=3.1.0 <4.0.0",
          "resolved": "https://registry.npmjs.org/ansi-styles/-/ansi-styles-3.2.0.tgz"
        },
        "chalk": {
          "version": "2.1.0",
          "from": "chalk@>=2.1.0 <3.0.0",
          "resolved": "https://registry.npmjs.org/chalk/-/chalk-2.1.0.tgz"
        },
        "has-flag": {
          "version": "2.0.0",
          "from": "has-flag@>=2.0.0 <3.0.0",
          "resolved": "https://registry.npmjs.org/has-flag/-/has-flag-2.0.0.tgz"
        },
        "postcss": {
          "version": "6.0.11",
          "from": "postcss@>=6.0.1 <7.0.0",
          "resolved": "https://registry.npmjs.org/postcss/-/postcss-6.0.11.tgz"
        },
        "source-map": {
          "version": "0.5.7",
          "from": "source-map@>=0.5.7 <0.6.0",
          "resolved": "https://registry.npmjs.org/source-map/-/source-map-0.5.7.tgz"
        },
        "supports-color": {
          "version": "4.4.0",
          "from": "supports-color@>=4.4.0 <5.0.0",
          "resolved": "https://registry.npmjs.org/supports-color/-/supports-color-4.4.0.tgz"
        }
      }
    },
    "postcss-modules-values": {
      "version": "1.3.0",
      "from": "postcss-modules-values@1.3.0",
      "resolved": "https://registry.npmjs.org/postcss-modules-values/-/postcss-modules-values-1.3.0.tgz",
      "dependencies": {
        "ansi-styles": {
          "version": "3.2.0",
          "from": "ansi-styles@>=3.1.0 <4.0.0",
          "resolved": "https://registry.npmjs.org/ansi-styles/-/ansi-styles-3.2.0.tgz"
        },
        "chalk": {
          "version": "2.1.0",
          "from": "chalk@>=2.1.0 <3.0.0",
          "resolved": "https://registry.npmjs.org/chalk/-/chalk-2.1.0.tgz"
        },
        "has-flag": {
          "version": "2.0.0",
          "from": "has-flag@>=2.0.0 <3.0.0",
          "resolved": "https://registry.npmjs.org/has-flag/-/has-flag-2.0.0.tgz"
        },
        "postcss": {
          "version": "6.0.11",
          "from": "postcss@>=6.0.1 <7.0.0",
          "resolved": "https://registry.npmjs.org/postcss/-/postcss-6.0.11.tgz"
        },
        "source-map": {
          "version": "0.5.7",
          "from": "source-map@>=0.5.7 <0.6.0",
          "resolved": "https://registry.npmjs.org/source-map/-/source-map-0.5.7.tgz"
        },
        "supports-color": {
          "version": "4.4.0",
          "from": "supports-color@>=4.4.0 <5.0.0",
          "resolved": "https://registry.npmjs.org/supports-color/-/supports-color-4.4.0.tgz"
        }
      }
    },
    "postcss-value-parser": {
      "version": "3.3.0",
      "from": "postcss-value-parser@>=3.2.3 <4.0.0",
      "resolved": "https://registry.npmjs.org/postcss-value-parser/-/postcss-value-parser-3.3.0.tgz"
    },
    "prelude-ls": {
      "version": "1.1.2",
      "from": "prelude-ls@>=1.1.2 <1.2.0",
      "resolved": "https://registry.npmjs.org/prelude-ls/-/prelude-ls-1.1.2.tgz"
    },
    "preserve": {
      "version": "0.2.0",
      "from": "preserve@>=0.2.0 <0.3.0",
      "resolved": "https://registry.npmjs.org/preserve/-/preserve-0.2.0.tgz"
    },
    "pretty-hrtime": {
      "version": "1.0.3",
      "from": "pretty-hrtime@>=1.0.2 <1.1.0",
      "resolved": "https://registry.npmjs.org/pretty-hrtime/-/pretty-hrtime-1.0.3.tgz"
    },
    "process": {
      "version": "0.11.10",
      "from": "process@>=0.11.0 <0.12.0",
      "resolved": "https://registry.npmjs.org/process/-/process-0.11.10.tgz"
    },
    "process-nextick-args": {
      "version": "1.0.7",
      "from": "process-nextick-args@>=1.0.6 <1.1.0",
      "resolved": "https://registry.npmjs.org/process-nextick-args/-/process-nextick-args-1.0.7.tgz"
    },
    "progress": {
      "version": "1.1.8",
      "from": "progress@>=1.1.8 <1.2.0",
      "resolved": "https://registry.npmjs.org/progress/-/progress-1.1.8.tgz"
    },
    "proxy-addr": {
      "version": "1.1.5",
      "from": "proxy-addr@>=1.1.3 <1.2.0",
      "resolved": "https://registry.npmjs.org/proxy-addr/-/proxy-addr-1.1.5.tgz"
    },
    "prr": {
      "version": "0.0.0",
      "from": "prr@>=0.0.0 <0.1.0",
      "resolved": "https://registry.npmjs.org/prr/-/prr-0.0.0.tgz"
    },
    "pseudomap": {
      "version": "1.0.2",
      "from": "pseudomap@>=1.0.2 <2.0.0",
      "resolved": "https://registry.npmjs.org/pseudomap/-/pseudomap-1.0.2.tgz"
    },
    "public-encrypt": {
      "version": "4.0.0",
      "from": "public-encrypt@>=4.0.0 <5.0.0",
      "resolved": "https://registry.npmjs.org/public-encrypt/-/public-encrypt-4.0.0.tgz"
    },
    "punycode": {
      "version": "1.4.1",
      "from": "punycode@>=1.4.1 <2.0.0",
      "resolved": "https://registry.npmjs.org/punycode/-/punycode-1.4.1.tgz"
    },
    "qs": {
      "version": "6.5.1",
      "from": "qs@6.5.1",
      "resolved": "https://registry.npmjs.org/qs/-/qs-6.5.1.tgz"
    },
    "querystring": {
      "version": "0.2.0",
      "from": "querystring@0.2.0",
      "resolved": "https://registry.npmjs.org/querystring/-/querystring-0.2.0.tgz"
    },
    "querystring-es3": {
      "version": "0.2.1",
      "from": "querystring-es3@>=0.2.0 <0.3.0",
      "resolved": "https://registry.npmjs.org/querystring-es3/-/querystring-es3-0.2.1.tgz"
    },
    "random-bytes": {
      "version": "1.0.0",
      "from": "random-bytes@>=1.0.0 <1.1.0",
      "resolved": "https://registry.npmjs.org/random-bytes/-/random-bytes-1.0.0.tgz"
    },
    "randomatic": {
      "version": "1.1.7",
      "from": "randomatic@>=1.1.3 <2.0.0",
      "resolved": "https://registry.npmjs.org/randomatic/-/randomatic-1.1.7.tgz",
      "dependencies": {
        "is-number": {
          "version": "3.0.0",
          "from": "is-number@>=3.0.0 <4.0.0",
          "resolved": "https://registry.npmjs.org/is-number/-/is-number-3.0.0.tgz",
          "dependencies": {
            "kind-of": {
              "version": "3.2.2",
              "from": "kind-of@^3.0.2",
              "resolved": "https://registry.npmjs.org/kind-of/-/kind-of-3.2.2.tgz"
            }
          }
        },
        "kind-of": {
          "version": "4.0.0",
          "from": "kind-of@>=4.0.0 <5.0.0",
          "resolved": "https://registry.npmjs.org/kind-of/-/kind-of-4.0.0.tgz"
        }
      }
    },
    "randombytes": {
      "version": "2.0.5",
      "from": "randombytes@>=2.0.0 <3.0.0",
      "resolved": "https://registry.npmjs.org/randombytes/-/randombytes-2.0.5.tgz"
    },
    "range-parser": {
      "version": "1.2.0",
      "from": "range-parser@>=1.0.3 <2.0.0",
      "resolved": "https://registry.npmjs.org/range-parser/-/range-parser-1.2.0.tgz"
    },
    "raw-body": {
      "version": "2.3.2",
      "from": "raw-body@2.3.2",
      "resolved": "https://registry.npmjs.org/raw-body/-/raw-body-2.3.2.tgz"
    },
    "read": {
      "version": "1.0.7",
      "from": "read@>=1.0.3 <1.1.0",
      "resolved": "https://registry.npmjs.org/read/-/read-1.0.7.tgz"
    },
    "read-package-json": {
      "version": "2.0.12",
      "from": "read-package-json@>=2.0.0 <3.0.0",
      "resolved": "https://registry.npmjs.org/read-package-json/-/read-package-json-2.0.12.tgz",
      "dependencies": {
        "glob": {
          "version": "7.1.2",
          "from": "glob@>=7.1.1 <8.0.0",
          "resolved": "https://registry.npmjs.org/glob/-/glob-7.1.2.tgz"
        }
      }
    },
    "read-package-tree": {
      "version": "5.1.6",
      "from": "read-package-tree@>=5.1.5 <5.2.0",
      "resolved": "https://registry.npmjs.org/read-package-tree/-/read-package-tree-5.1.6.tgz"
    },
    "read-pkg": {
      "version": "1.1.0",
      "from": "read-pkg@>=1.0.0 <2.0.0",
      "resolved": "https://registry.npmjs.org/read-pkg/-/read-pkg-1.1.0.tgz"
    },
    "read-pkg-up": {
      "version": "1.0.1",
      "from": "read-pkg-up@>=1.0.1 <2.0.0",
      "resolved": "https://registry.npmjs.org/read-pkg-up/-/read-pkg-up-1.0.1.tgz"
    },
    "readable-stream": {
      "version": "1.1.14",
      "from": "readable-stream@>=1.1.9 <1.2.0",
      "resolved": "https://registry.npmjs.org/readable-stream/-/readable-stream-1.1.14.tgz"
    },
    "readdir-scoped-modules": {
      "version": "1.0.2",
      "from": "readdir-scoped-modules@>=1.0.0 <2.0.0",
      "resolved": "https://registry.npmjs.org/readdir-scoped-modules/-/readdir-scoped-modules-1.0.2.tgz"
    },
    "readdirp": {
      "version": "2.1.0",
      "from": "readdirp@>=2.0.0 <3.0.0",
      "resolved": "https://registry.npmjs.org/readdirp/-/readdirp-2.1.0.tgz",
      "dependencies": {
        "isarray": {
          "version": "1.0.0",
          "from": "isarray@>=1.0.0 <1.1.0",
          "resolved": "https://registry.npmjs.org/isarray/-/isarray-1.0.0.tgz"
        },
        "readable-stream": {
          "version": "2.3.3",
          "from": "readable-stream@>=2.0.2 <3.0.0",
          "resolved": "https://registry.npmjs.org/readable-stream/-/readable-stream-2.3.3.tgz"
        },
        "string_decoder": {
          "version": "1.0.3",
          "from": "string_decoder@>=1.0.3 <1.1.0",
          "resolved": "https://registry.npmjs.org/string_decoder/-/string_decoder-1.0.3.tgz"
        }
      }
    },
    "rechoir": {
      "version": "0.6.2",
      "from": "rechoir@>=0.6.2 <0.7.0",
      "resolved": "https://registry.npmjs.org/rechoir/-/rechoir-0.6.2.tgz"
    },
    "redent": {
      "version": "1.0.0",
      "from": "redent@>=1.0.0 <2.0.0",
      "resolved": "https://registry.npmjs.org/redent/-/redent-1.0.0.tgz"
    },
    "regenerate": {
      "version": "1.3.3",
      "from": "regenerate@>=1.2.1 <2.0.0",
      "resolved": "https://registry.npmjs.org/regenerate/-/regenerate-1.3.3.tgz"
    },
    "regex-cache": {
      "version": "0.4.4",
      "from": "regex-cache@>=0.4.2 <0.5.0",
      "resolved": "https://registry.npmjs.org/regex-cache/-/regex-cache-0.4.4.tgz"
    },
    "regexpu-core": {
      "version": "1.0.0",
      "from": "regexpu-core@>=1.0.0 <2.0.0",
      "resolved": "https://registry.npmjs.org/regexpu-core/-/regexpu-core-1.0.0.tgz"
    },
    "regjsgen": {
      "version": "0.2.0",
      "from": "regjsgen@>=0.2.0 <0.3.0",
      "resolved": "https://registry.npmjs.org/regjsgen/-/regjsgen-0.2.0.tgz"
    },
    "regjsparser": {
      "version": "0.1.5",
      "from": "regjsparser@>=0.1.4 <0.2.0",
      "resolved": "https://registry.npmjs.org/regjsparser/-/regjsparser-0.1.5.tgz"
    },
    "remove-trailing-separator": {
      "version": "1.1.0",
      "from": "remove-trailing-separator@>=1.0.1 <2.0.0",
      "resolved": "https://registry.npmjs.org/remove-trailing-separator/-/remove-trailing-separator-1.1.0.tgz"
    },
    "repeat-element": {
      "version": "1.1.2",
      "from": "repeat-element@>=1.1.2 <2.0.0",
      "resolved": "https://registry.npmjs.org/repeat-element/-/repeat-element-1.1.2.tgz"
    },
    "repeat-string": {
      "version": "1.6.1",
      "from": "repeat-string@>=1.5.2 <2.0.0",
      "resolved": "https://registry.npmjs.org/repeat-string/-/repeat-string-1.6.1.tgz"
    },
    "repeating": {
      "version": "2.0.1",
      "from": "repeating@>=2.0.0 <3.0.0",
      "resolved": "https://registry.npmjs.org/repeating/-/repeating-2.0.1.tgz"
    },
    "replace-ext": {
      "version": "0.0.1",
      "from": "replace-ext@0.0.1",
      "resolved": "https://registry.npmjs.org/replace-ext/-/replace-ext-0.0.1.tgz"
    },
    "replacestream": {
      "version": "4.0.3",
      "from": "replacestream@>=4.0.0 <5.0.0",
      "resolved": "https://registry.npmjs.org/replacestream/-/replacestream-4.0.3.tgz",
      "dependencies": {
        "isarray": {
          "version": "1.0.0",
          "from": "isarray@>=1.0.0 <1.1.0",
          "resolved": "https://registry.npmjs.org/isarray/-/isarray-1.0.0.tgz"
        },
        "readable-stream": {
          "version": "2.3.3",
          "from": "readable-stream@>=2.0.2 <3.0.0",
          "resolved": "https://registry.npmjs.org/readable-stream/-/readable-stream-2.3.3.tgz"
        },
        "string_decoder": {
          "version": "1.0.3",
          "from": "string_decoder@>=1.0.3 <1.1.0",
          "resolved": "https://registry.npmjs.org/string_decoder/-/string_decoder-1.0.3.tgz"
        }
      }
    },
    "request": {
      "version": "2.81.0",
      "from": "request@>=2.81.0 <2.82.0",
      "resolved": "https://registry.npmjs.org/request/-/request-2.81.0.tgz",
      "dependencies": {
        "qs": {
          "version": "6.4.0",
          "from": "qs@>=6.4.0 <6.5.0",
          "resolved": "https://registry.npmjs.org/qs/-/qs-6.4.0.tgz"
        }
      }
    },
    "request-progress": {
      "version": "2.0.1",
      "from": "request-progress@>=2.0.1 <2.1.0",
      "resolved": "https://registry.npmjs.org/request-progress/-/request-progress-2.0.1.tgz"
    },
    "require-directory": {
      "version": "2.1.1",
      "from": "require-directory@>=2.1.1 <3.0.0",
      "resolved": "https://registry.npmjs.org/require-directory/-/require-directory-2.1.1.tgz"
    },
    "require-from-string": {
      "version": "1.2.1",
      "from": "require-from-string@>=1.1.0 <2.0.0",
      "resolved": "https://registry.npmjs.org/require-from-string/-/require-from-string-1.2.1.tgz"
    },
    "require-main-filename": {
      "version": "1.0.1",
      "from": "require-main-filename@>=1.0.1 <2.0.0",
      "resolved": "https://registry.npmjs.org/require-main-filename/-/require-main-filename-1.0.1.tgz"
    },
    "requires-port": {
      "version": "1.0.0",
      "from": "requires-port@>=1.0.0 <2.0.0",
      "resolved": "https://registry.npmjs.org/requires-port/-/requires-port-1.0.0.tgz"
    },
    "resolve": {
      "version": "1.4.0",
      "from": "resolve@>=1.1.7 <2.0.0",
      "resolved": "https://registry.npmjs.org/resolve/-/resolve-1.4.0.tgz"
    },
    "resolve-dir": {
      "version": "0.1.1",
      "from": "resolve-dir@>=0.1.0 <0.2.0",
      "resolved": "https://registry.npmjs.org/resolve-dir/-/resolve-dir-0.1.1.tgz"
    },
    "resolve-from": {
      "version": "1.0.1",
      "from": "resolve-from@>=1.0.0 <2.0.0",
      "resolved": "https://registry.npmjs.org/resolve-from/-/resolve-from-1.0.1.tgz"
    },
    "response-time": {
      "version": "2.3.2",
      "from": "response-time@>=2.3.1 <2.4.0",
      "resolved": "https://registry.npmjs.org/response-time/-/response-time-2.3.2.tgz"
    },
    "restore-cursor": {
      "version": "1.0.1",
      "from": "restore-cursor@>=1.0.1 <2.0.0",
      "resolved": "https://registry.npmjs.org/restore-cursor/-/restore-cursor-1.0.1.tgz"
    },
    "right-align": {
      "version": "0.1.3",
      "from": "right-align@>=0.1.1 <0.2.0",
      "resolved": "https://registry.npmjs.org/right-align/-/right-align-0.1.3.tgz"
    },
    "rimraf": {
      "version": "2.5.4",
      "from": "rimraf@>=2.5.4 <2.6.0",
      "resolved": "https://registry.npmjs.org/rimraf/-/rimraf-2.5.4.tgz"
    },
    "ripemd160": {
      "version": "2.0.1",
      "from": "ripemd160@>=2.0.0 <3.0.0",
      "resolved": "https://registry.npmjs.org/ripemd160/-/ripemd160-2.0.1.tgz"
    },
    "rndm": {
      "version": "1.2.0",
      "from": "rndm@1.2.0",
      "resolved": "https://registry.npmjs.org/rndm/-/rndm-1.2.0.tgz"
    },
    "run-async": {
      "version": "2.3.0",
      "from": "run-async@>=2.2.0 <3.0.0",
      "resolved": "https://registry.npmjs.org/run-async/-/run-async-2.3.0.tgz"
    },
    "rx": {
      "version": "4.1.0",
      "from": "rx@>=4.1.0 <5.0.0",
      "resolved": "https://registry.npmjs.org/rx/-/rx-4.1.0.tgz"
    },
    "safe-buffer": {
      "version": "5.1.1",
      "from": "safe-buffer@>=5.1.1 <5.2.0",
      "resolved": "https://registry.npmjs.org/safe-buffer/-/safe-buffer-5.1.1.tgz"
    },
    "samsam": {
      "version": "1.1.2",
      "from": "samsam@1.1.2",
      "resolved": "https://registry.npmjs.org/samsam/-/samsam-1.1.2.tgz"
    },
    "sass-graph": {
      "version": "2.2.4",
      "from": "sass-graph@>=2.1.1 <3.0.0",
      "resolved": "https://registry.npmjs.org/sass-graph/-/sass-graph-2.2.4.tgz",
      "dependencies": {
        "camelcase": {
          "version": "3.0.0",
          "from": "camelcase@>=3.0.0 <4.0.0",
          "resolved": "https://registry.npmjs.org/camelcase/-/camelcase-3.0.0.tgz"
        },
        "which-module": {
          "version": "1.0.0",
          "from": "which-module@>=1.0.0 <2.0.0",
          "resolved": "https://registry.npmjs.org/which-module/-/which-module-1.0.0.tgz"
        },
        "yargs": {
          "version": "7.1.0",
          "from": "yargs@>=7.0.0 <8.0.0",
          "resolved": "https://registry.npmjs.org/yargs/-/yargs-7.1.0.tgz"
        },
        "yargs-parser": {
          "version": "5.0.0",
          "from": "yargs-parser@>=5.0.0 <6.0.0",
          "resolved": "https://registry.npmjs.org/yargs-parser/-/yargs-parser-5.0.0.tgz"
        }
      }
    },
    "scss-tokenizer": {
      "version": "0.2.3",
      "from": "scss-tokenizer@>=0.2.3 <0.3.0",
      "resolved": "https://registry.npmjs.org/scss-tokenizer/-/scss-tokenizer-0.2.3.tgz"
    },
    "semver": {
      "version": "5.3.0",
      "from": "semver@>=5.3.0 <5.4.0",
      "resolved": "https://registry.npmjs.org/semver/-/semver-5.3.0.tgz"
    },
    "send": {
      "version": "0.14.2",
      "from": "send@0.14.2",
      "resolved": "https://registry.npmjs.org/send/-/send-0.14.2.tgz",
      "dependencies": {
        "debug": {
          "version": "2.2.0",
          "from": "debug@>=2.2.0 <2.3.0",
          "resolved": "https://registry.npmjs.org/debug/-/debug-2.2.0.tgz",
          "dependencies": {
            "ms": {
              "version": "0.7.1",
              "from": "ms@0.7.1",
              "resolved": "https://registry.npmjs.org/ms/-/ms-0.7.1.tgz"
            }
          }
        },
        "http-errors": {
          "version": "1.5.1",
          "from": "http-errors@>=1.5.1 <1.6.0",
          "resolved": "https://registry.npmjs.org/http-errors/-/http-errors-1.5.1.tgz"
        },
        "mime": {
          "version": "1.3.4",
          "from": "mime@1.3.4",
          "resolved": "https://registry.npmjs.org/mime/-/mime-1.3.4.tgz"
        },
        "setprototypeof": {
          "version": "1.0.2",
          "from": "setprototypeof@1.0.2",
          "resolved": "https://registry.npmjs.org/setprototypeof/-/setprototypeof-1.0.2.tgz"
        }
      }
    },
    "sequencify": {
      "version": "0.0.7",
      "from": "sequencify@>=0.0.7 <0.1.0",
      "resolved": "https://registry.npmjs.org/sequencify/-/sequencify-0.0.7.tgz"
    },
    "serve-favicon": {
      "version": "2.3.2",
      "from": "serve-favicon@>=2.3.0 <2.4.0",
      "resolved": "https://registry.npmjs.org/serve-favicon/-/serve-favicon-2.3.2.tgz"
    },
    "serve-index": {
      "version": "1.7.3",
      "from": "serve-index@>=1.7.2 <1.8.0",
      "resolved": "https://registry.npmjs.org/serve-index/-/serve-index-1.7.3.tgz",
      "dependencies": {
        "accepts": {
          "version": "1.2.13",
          "from": "accepts@>=1.2.13 <1.3.0",
          "resolved": "https://registry.npmjs.org/accepts/-/accepts-1.2.13.tgz"
        },
        "debug": {
          "version": "2.2.0",
          "from": "debug@>=2.2.0 <2.3.0",
          "resolved": "https://registry.npmjs.org/debug/-/debug-2.2.0.tgz"
        },
        "http-errors": {
          "version": "1.3.1",
          "from": "http-errors@>=1.3.1 <1.4.0",
          "resolved": "https://registry.npmjs.org/http-errors/-/http-errors-1.3.1.tgz"
        },
        "ms": {
          "version": "0.7.1",
          "from": "ms@0.7.1",
          "resolved": "https://registry.npmjs.org/ms/-/ms-0.7.1.tgz"
        },
        "negotiator": {
          "version": "0.5.3",
          "from": "negotiator@0.5.3",
          "resolved": "https://registry.npmjs.org/negotiator/-/negotiator-0.5.3.tgz"
        }
      }
    },
    "serve-static": {
      "version": "1.11.2",
      "from": "serve-static@>=1.11.2 <1.12.0",
      "resolved": "https://registry.npmjs.org/serve-static/-/serve-static-1.11.2.tgz"
    },
    "set-blocking": {
      "version": "2.0.0",
      "from": "set-blocking@>=2.0.0 <3.0.0",
      "resolved": "https://registry.npmjs.org/set-blocking/-/set-blocking-2.0.0.tgz"
    },
    "set-immediate-shim": {
      "version": "1.0.1",
      "from": "set-immediate-shim@>=1.0.1 <2.0.0",
      "resolved": "https://registry.npmjs.org/set-immediate-shim/-/set-immediate-shim-1.0.1.tgz"
    },
    "setimmediate": {
      "version": "1.0.5",
      "from": "setimmediate@>=1.0.4 <2.0.0",
      "resolved": "https://registry.npmjs.org/setimmediate/-/setimmediate-1.0.5.tgz"
    },
    "setprototypeof": {
      "version": "1.0.3",
      "from": "setprototypeof@1.0.3",
      "resolved": "https://registry.npmjs.org/setprototypeof/-/setprototypeof-1.0.3.tgz"
    },
    "sha.js": {
      "version": "2.4.8",
      "from": "sha.js@>=2.4.0 <3.0.0",
      "resolved": "https://registry.npmjs.org/sha.js/-/sha.js-2.4.8.tgz"
    },
    "shebang-command": {
      "version": "1.2.0",
      "from": "shebang-command@>=1.2.0 <2.0.0",
      "resolved": "https://registry.npmjs.org/shebang-command/-/shebang-command-1.2.0.tgz"
    },
    "shebang-regex": {
      "version": "1.0.0",
      "from": "shebang-regex@>=1.0.0 <2.0.0",
      "resolved": "https://registry.npmjs.org/shebang-regex/-/shebang-regex-1.0.0.tgz"
    },
    "shellwords": {
      "version": "0.1.1",
      "from": "shellwords@>=0.1.0 <0.2.0",
      "resolved": "https://registry.npmjs.org/shellwords/-/shellwords-0.1.1.tgz"
    },
    "sigmund": {
      "version": "1.0.1",
      "from": "sigmund@>=1.0.0 <1.1.0",
      "resolved": "https://registry.npmjs.org/sigmund/-/sigmund-1.0.1.tgz"
    },
    "signal-exit": {
      "version": "3.0.2",
      "from": "signal-exit@>=3.0.0 <4.0.0",
      "resolved": "https://registry.npmjs.org/signal-exit/-/signal-exit-3.0.2.tgz"
    },
    "sinon": {
      "version": "1.17.7",
      "from": "sinon@>=1.17.3 <1.18.0",
      "resolved": "https://registry.npmjs.org/sinon/-/sinon-1.17.7.tgz",
      "dependencies": {
        "lolex": {
          "version": "1.3.2",
          "from": "lolex@1.3.2",
          "resolved": "https://registry.npmjs.org/lolex/-/lolex-1.3.2.tgz"
        }
      }
    },
    "sinon-chai": {
      "version": "2.8.0",
      "from": "sinon-chai@>=2.8.0 <2.9.0",
      "resolved": "https://registry.npmjs.org/sinon-chai/-/sinon-chai-2.8.0.tgz"
    },
    "slash": {
      "version": "1.0.0",
      "from": "slash@>=1.0.0 <2.0.0",
      "resolved": "https://registry.npmjs.org/slash/-/slash-1.0.0.tgz"
    },
    "sntp": {
      "version": "1.0.9",
      "from": "sntp@>=1.0.0 <2.0.0",
      "resolved": "https://registry.npmjs.org/sntp/-/sntp-1.0.9.tgz"
    },
    "socket.io": {
      "version": "1.7.4",
      "from": "socket.io@>=1.4.5 <2.0.0",
      "resolved": "https://registry.npmjs.org/socket.io/-/socket.io-1.7.4.tgz",
      "dependencies": {
        "debug": {
          "version": "2.3.3",
          "from": "debug@2.3.3",
          "resolved": "https://registry.npmjs.org/debug/-/debug-2.3.3.tgz"
        },
        "object-assign": {
          "version": "4.1.0",
          "from": "object-assign@4.1.0",
          "resolved": "https://registry.npmjs.org/object-assign/-/object-assign-4.1.0.tgz"
        }
      }
    },
    "socket.io-adapter": {
      "version": "0.5.0",
      "from": "socket.io-adapter@0.5.0",
      "resolved": "https://registry.npmjs.org/socket.io-adapter/-/socket.io-adapter-0.5.0.tgz",
      "dependencies": {
        "debug": {
          "version": "2.3.3",
          "from": "debug@2.3.3",
          "resolved": "https://registry.npmjs.org/debug/-/debug-2.3.3.tgz"
        }
      }
    },
    "socket.io-client": {
      "version": "1.7.4",
      "from": "socket.io-client@1.7.4",
      "resolved": "https://registry.npmjs.org/socket.io-client/-/socket.io-client-1.7.4.tgz",
      "dependencies": {
        "component-emitter": {
          "version": "1.2.1",
          "from": "component-emitter@1.2.1",
          "resolved": "https://registry.npmjs.org/component-emitter/-/component-emitter-1.2.1.tgz"
        },
        "debug": {
          "version": "2.3.3",
          "from": "debug@2.3.3",
          "resolved": "https://registry.npmjs.org/debug/-/debug-2.3.3.tgz"
        }
      }
    },
    "socket.io-parser": {
      "version": "2.3.1",
      "from": "socket.io-parser@2.3.1",
      "resolved": "https://registry.npmjs.org/socket.io-parser/-/socket.io-parser-2.3.1.tgz",
      "dependencies": {
        "debug": {
          "version": "2.2.0",
          "from": "debug@2.2.0",
          "resolved": "https://registry.npmjs.org/debug/-/debug-2.2.0.tgz"
        },
        "ms": {
          "version": "0.7.1",
          "from": "ms@0.7.1",
          "resolved": "https://registry.npmjs.org/ms/-/ms-0.7.1.tgz"
        }
      }
    },
    "source-list-map": {
      "version": "2.0.0",
      "from": "source-list-map@>=2.0.0 <3.0.0",
      "resolved": "https://registry.npmjs.org/source-list-map/-/source-list-map-2.0.0.tgz"
    },
    "source-map": {
      "version": "0.4.4",
      "from": "source-map@>=0.4.4 <0.5.0",
      "resolved": "https://registry.npmjs.org/source-map/-/source-map-0.4.4.tgz"
    },
    "sparkles": {
      "version": "1.0.0",
      "from": "sparkles@>=1.0.0 <2.0.0",
      "resolved": "https://registry.npmjs.org/sparkles/-/sparkles-1.0.0.tgz"
    },
    "spawn-sync": {
      "version": "1.0.15",
      "from": "spawn-sync@>=1.0.15 <2.0.0",
      "resolved": "https://registry.npmjs.org/spawn-sync/-/spawn-sync-1.0.15.tgz"
    },
    "spdx-correct": {
      "version": "1.0.2",
      "from": "spdx-correct@>=1.0.0 <1.1.0",
      "resolved": "https://registry.npmjs.org/spdx-correct/-/spdx-correct-1.0.2.tgz"
    },
    "spdx-expression-parse": {
      "version": "1.0.4",
      "from": "spdx-expression-parse@>=1.0.0 <1.1.0",
      "resolved": "https://registry.npmjs.org/spdx-expression-parse/-/spdx-expression-parse-1.0.4.tgz"
    },
    "spdx-license-ids": {
      "version": "1.2.2",
      "from": "spdx-license-ids@>=1.0.2 <2.0.0",
      "resolved": "https://registry.npmjs.org/spdx-license-ids/-/spdx-license-ids-1.2.2.tgz"
    },
    "split": {
      "version": "0.2.10",
      "from": "split@>=0.2.0 <0.3.0",
      "resolved": "https://registry.npmjs.org/split/-/split-0.2.10.tgz"
    },
    "sprintf-js": {
      "version": "1.0.3",
      "from": "sprintf-js@>=1.0.2 <1.1.0",
      "resolved": "https://registry.npmjs.org/sprintf-js/-/sprintf-js-1.0.3.tgz"
    },
    "sshpk": {
      "version": "1.13.1",
      "from": "sshpk@>=1.7.0 <2.0.0",
      "resolved": "https://registry.npmjs.org/sshpk/-/sshpk-1.13.1.tgz",
      "dependencies": {
        "assert-plus": {
          "version": "1.0.0",
          "from": "assert-plus@>=1.0.0 <2.0.0",
          "resolved": "https://registry.npmjs.org/assert-plus/-/assert-plus-1.0.0.tgz"
        }
      }
    },
    "statuses": {
      "version": "1.3.1",
      "from": "statuses@>=1.3.1 <2.0.0",
      "resolved": "https://registry.npmjs.org/statuses/-/statuses-1.3.1.tgz"
    },
    "stdout-stream": {
      "version": "1.4.0",
      "from": "stdout-stream@>=1.4.0 <2.0.0",
      "resolved": "https://registry.npmjs.org/stdout-stream/-/stdout-stream-1.4.0.tgz",
      "dependencies": {
        "isarray": {
          "version": "1.0.0",
          "from": "isarray@>=1.0.0 <1.1.0",
          "resolved": "https://registry.npmjs.org/isarray/-/isarray-1.0.0.tgz"
        },
        "readable-stream": {
          "version": "2.3.3",
          "from": "readable-stream@>=2.0.1 <3.0.0",
          "resolved": "https://registry.npmjs.org/readable-stream/-/readable-stream-2.3.3.tgz"
        },
        "string_decoder": {
          "version": "1.0.3",
          "from": "string_decoder@>=1.0.3 <1.1.0",
          "resolved": "https://registry.npmjs.org/string_decoder/-/string_decoder-1.0.3.tgz"
        }
      }
    },
    "stream-browserify": {
      "version": "2.0.1",
      "from": "stream-browserify@>=2.0.1 <3.0.0",
      "resolved": "https://registry.npmjs.org/stream-browserify/-/stream-browserify-2.0.1.tgz",
      "dependencies": {
        "isarray": {
          "version": "1.0.0",
          "from": "isarray@>=1.0.0 <1.1.0",
          "resolved": "https://registry.npmjs.org/isarray/-/isarray-1.0.0.tgz"
        },
        "readable-stream": {
          "version": "2.3.3",
          "from": "readable-stream@>=2.0.2 <3.0.0",
          "resolved": "https://registry.npmjs.org/readable-stream/-/readable-stream-2.3.3.tgz"
        },
        "string_decoder": {
          "version": "1.0.3",
          "from": "string_decoder@>=1.0.3 <1.1.0",
          "resolved": "https://registry.npmjs.org/string_decoder/-/string_decoder-1.0.3.tgz"
        }
      }
    },
    "stream-combiner": {
      "version": "0.0.4",
      "from": "stream-combiner@>=0.0.3 <0.1.0",
      "resolved": "https://registry.npmjs.org/stream-combiner/-/stream-combiner-0.0.4.tgz"
    },
    "stream-consume": {
      "version": "0.1.0",
      "from": "stream-consume@>=0.1.0 <0.2.0",
      "resolved": "https://registry.npmjs.org/stream-consume/-/stream-consume-0.1.0.tgz"
    },
    "stream-counter": {
      "version": "0.2.0",
      "from": "stream-counter@>=0.2.0 <0.3.0",
      "resolved": "https://registry.npmjs.org/stream-counter/-/stream-counter-0.2.0.tgz"
    },
    "stream-http": {
      "version": "2.7.2",
      "from": "stream-http@>=2.3.1 <3.0.0",
      "resolved": "https://registry.npmjs.org/stream-http/-/stream-http-2.7.2.tgz",
      "dependencies": {
        "isarray": {
          "version": "1.0.0",
          "from": "isarray@>=1.0.0 <1.1.0",
          "resolved": "https://registry.npmjs.org/isarray/-/isarray-1.0.0.tgz"
        },
        "readable-stream": {
          "version": "2.3.3",
          "from": "readable-stream@>=2.2.6 <3.0.0",
          "resolved": "https://registry.npmjs.org/readable-stream/-/readable-stream-2.3.3.tgz"
        },
        "string_decoder": {
          "version": "1.0.3",
          "from": "string_decoder@>=1.0.3 <1.1.0",
          "resolved": "https://registry.npmjs.org/string_decoder/-/string_decoder-1.0.3.tgz"
        }
      }
    },
    "stream-shift": {
      "version": "1.0.0",
      "from": "stream-shift@>=1.0.0 <2.0.0",
      "resolved": "https://registry.npmjs.org/stream-shift/-/stream-shift-1.0.0.tgz"
    },
    "string_decoder": {
      "version": "0.10.31",
      "from": "string_decoder@>=0.10.0 <0.11.0",
      "resolved": "https://registry.npmjs.org/string_decoder/-/string_decoder-0.10.31.tgz"
    },
    "string-hash": {
      "version": "1.1.3",
      "from": "string-hash@>=1.1.1 <2.0.0",
      "resolved": "https://registry.npmjs.org/string-hash/-/string-hash-1.1.3.tgz"
    },
    "string-width": {
      "version": "1.0.2",
      "from": "string-width@>=1.0.1 <2.0.0",
      "resolved": "https://registry.npmjs.org/string-width/-/string-width-1.0.2.tgz"
    },
    "stringstream": {
      "version": "0.0.5",
      "from": "stringstream@>=0.0.4 <0.1.0",
      "resolved": "https://registry.npmjs.org/stringstream/-/stringstream-0.0.5.tgz"
    },
    "strip-ansi": {
      "version": "3.0.1",
      "from": "strip-ansi@>=3.0.0 <4.0.0",
      "resolved": "https://registry.npmjs.org/strip-ansi/-/strip-ansi-3.0.1.tgz"
    },
    "strip-bom": {
      "version": "1.0.0",
      "from": "strip-bom@>=1.0.0 <2.0.0",
      "resolved": "https://registry.npmjs.org/strip-bom/-/strip-bom-1.0.0.tgz"
    },
    "strip-bom-stream": {
      "version": "1.0.0",
      "from": "strip-bom-stream@>=1.0.0 <2.0.0",
      "resolved": "https://registry.npmjs.org/strip-bom-stream/-/strip-bom-stream-1.0.0.tgz",
      "dependencies": {
        "strip-bom": {
          "version": "2.0.0",
          "from": "strip-bom@>=2.0.0 <3.0.0",
          "resolved": "https://registry.npmjs.org/strip-bom/-/strip-bom-2.0.0.tgz"
        }
      }
    },
    "strip-eof": {
      "version": "1.0.0",
      "from": "strip-eof@>=1.0.0 <2.0.0",
      "resolved": "https://registry.npmjs.org/strip-eof/-/strip-eof-1.0.0.tgz"
    },
    "strip-indent": {
      "version": "1.0.1",
      "from": "strip-indent@>=1.0.1 <2.0.0",
      "resolved": "https://registry.npmjs.org/strip-indent/-/strip-indent-1.0.1.tgz"
    },
    "sudo": {
      "version": "1.0.3",
      "from": "sudo@>=1.0.3 <1.1.0",
      "resolved": "https://registry.npmjs.org/sudo/-/sudo-1.0.3.tgz"
    },
    "supports-color": {
      "version": "2.0.0",
      "from": "supports-color@>=2.0.0 <3.0.0",
      "resolved": "https://registry.npmjs.org/supports-color/-/supports-color-2.0.0.tgz"
    },
    "symbol": {
      "version": "0.2.3",
      "from": "symbol@>=0.2.1 <0.3.0",
      "resolved": "https://registry.npmjs.org/symbol/-/symbol-0.2.3.tgz"
    },
    "tapable": {
      "version": "0.2.8",
      "from": "tapable@>=0.2.7 <0.3.0",
      "resolved": "https://registry.npmjs.org/tapable/-/tapable-0.2.8.tgz"
    },
    "tar": {
      "version": "3.1.15",
      "from": "tar@>=3.1.12 <3.2.0",
      "resolved": "https://registry.npmjs.org/tar/-/tar-3.1.15.tgz",
      "dependencies": {
        "yallist": {
          "version": "3.0.2",
          "from": "yallist@>=3.0.2 <4.0.0",
          "resolved": "https://registry.npmjs.org/yallist/-/yallist-3.0.2.tgz"
        }
      }
    },
    "temp": {
      "version": "0.8.3",
      "from": "temp@>=0.8.3 <0.9.0",
      "resolved": "https://registry.npmjs.org/temp/-/temp-0.8.3.tgz",
      "dependencies": {
        "rimraf": {
          "version": "2.2.8",
          "from": "rimraf@>=2.2.6 <2.3.0",
          "resolved": "https://registry.npmjs.org/rimraf/-/rimraf-2.2.8.tgz"
        }
      }
    },
    "ternary-stream": {
      "version": "2.0.1",
      "from": "ternary-stream@>=2.0.1 <3.0.0",
      "resolved": "https://registry.npmjs.org/ternary-stream/-/ternary-stream-2.0.1.tgz"
    },
    "textextensions": {
      "version": "1.0.2",
      "from": "textextensions@>=1.0.0 <1.1.0",
      "resolved": "https://registry.npmjs.org/textextensions/-/textextensions-1.0.2.tgz"
    },
    "throttleit": {
      "version": "1.0.0",
      "from": "throttleit@>=1.0.0 <2.0.0",
      "resolved": "https://registry.npmjs.org/throttleit/-/throttleit-1.0.0.tgz"
    },
    "through": {
      "version": "2.3.8",
      "from": "through@>=2.3.4 <3.0.0",
      "resolved": "https://registry.npmjs.org/through/-/through-2.3.8.tgz"
    },
    "through2": {
      "version": "2.0.3",
      "from": "through2@>=2.0.1 <2.1.0",
      "resolved": "https://registry.npmjs.org/through2/-/through2-2.0.3.tgz",
      "dependencies": {
        "isarray": {
          "version": "1.0.0",
          "from": "isarray@>=1.0.0 <1.1.0",
          "resolved": "https://registry.npmjs.org/isarray/-/isarray-1.0.0.tgz"
        },
        "readable-stream": {
          "version": "2.3.3",
          "from": "readable-stream@>=2.1.5 <3.0.0",
          "resolved": "https://registry.npmjs.org/readable-stream/-/readable-stream-2.3.3.tgz"
        },
        "string_decoder": {
          "version": "1.0.3",
          "from": "string_decoder@>=1.0.3 <1.1.0",
          "resolved": "https://registry.npmjs.org/string_decoder/-/string_decoder-1.0.3.tgz"
        }
      }
    },
    "through2-filter": {
      "version": "2.0.0",
      "from": "through2-filter@>=2.0.0 <3.0.0",
      "resolved": "https://registry.npmjs.org/through2-filter/-/through2-filter-2.0.0.tgz"
    },
    "tildify": {
      "version": "1.2.0",
      "from": "tildify@>=1.0.0 <2.0.0",
      "resolved": "https://registry.npmjs.org/tildify/-/tildify-1.2.0.tgz"
    },
    "time-stamp": {
      "version": "1.1.0",
      "from": "time-stamp@>=1.0.0 <2.0.0",
      "resolved": "https://registry.npmjs.org/time-stamp/-/time-stamp-1.1.0.tgz"
    },
    "timers-browserify": {
      "version": "2.0.4",
      "from": "timers-browserify@>=2.0.2 <3.0.0",
      "resolved": "https://registry.npmjs.org/timers-browserify/-/timers-browserify-2.0.4.tgz"
    },
    "tiny-lr": {
      "version": "0.2.1",
      "from": "tiny-lr@>=0.2.1 <0.3.0",
      "resolved": "https://registry.npmjs.org/tiny-lr/-/tiny-lr-0.2.1.tgz",
      "dependencies": {
        "body-parser": {
          "version": "1.14.2",
          "from": "body-parser@>=1.14.0 <1.15.0",
          "resolved": "https://registry.npmjs.org/body-parser/-/body-parser-1.14.2.tgz",
          "dependencies": {
            "qs": {
              "version": "5.2.0",
              "from": "qs@5.2.0",
              "resolved": "https://registry.npmjs.org/qs/-/qs-5.2.0.tgz"
            }
          }
        },
        "bytes": {
          "version": "2.2.0",
          "from": "bytes@2.2.0",
          "resolved": "https://registry.npmjs.org/bytes/-/bytes-2.2.0.tgz"
        },
        "debug": {
          "version": "2.2.0",
          "from": "debug@>=2.2.0 <2.3.0",
          "resolved": "https://registry.npmjs.org/debug/-/debug-2.2.0.tgz"
        },
        "http-errors": {
          "version": "1.3.1",
          "from": "http-errors@>=1.3.1 <1.4.0",
          "resolved": "https://registry.npmjs.org/http-errors/-/http-errors-1.3.1.tgz"
        },
        "iconv-lite": {
          "version": "0.4.13",
          "from": "iconv-lite@0.4.13",
          "resolved": "https://registry.npmjs.org/iconv-lite/-/iconv-lite-0.4.13.tgz"
        },
        "ms": {
          "version": "0.7.1",
          "from": "ms@0.7.1",
          "resolved": "https://registry.npmjs.org/ms/-/ms-0.7.1.tgz"
        },
        "qs": {
          "version": "5.1.0",
          "from": "qs@>=5.1.0 <5.2.0",
          "resolved": "https://registry.npmjs.org/qs/-/qs-5.1.0.tgz"
        },
        "raw-body": {
          "version": "2.1.7",
          "from": "raw-body@>=2.1.5 <2.2.0",
          "resolved": "https://registry.npmjs.org/raw-body/-/raw-body-2.1.7.tgz",
          "dependencies": {
            "bytes": {
              "version": "2.4.0",
              "from": "bytes@2.4.0",
              "resolved": "https://registry.npmjs.org/bytes/-/bytes-2.4.0.tgz"
            }
          }
        }
      }
    },
    "tmp": {
      "version": "0.0.33",
      "from": "tmp@>=0.0.0 <0.1.0",
      "resolved": "https://registry.npmjs.org/tmp/-/tmp-0.0.33.tgz"
    },
    "to-absolute-glob": {
      "version": "0.1.1",
      "from": "to-absolute-glob@>=0.1.1 <0.2.0",
      "resolved": "https://registry.npmjs.org/to-absolute-glob/-/to-absolute-glob-0.1.1.tgz"
    },
    "to-array": {
      "version": "0.1.4",
      "from": "to-array@0.1.4",
      "resolved": "https://registry.npmjs.org/to-array/-/to-array-0.1.4.tgz"
    },
    "to-arraybuffer": {
      "version": "1.0.1",
      "from": "to-arraybuffer@>=1.0.0 <2.0.0",
      "resolved": "https://registry.npmjs.org/to-arraybuffer/-/to-arraybuffer-1.0.1.tgz"
    },
    "to-iso-string": {
      "version": "0.0.2",
      "from": "to-iso-string@0.0.2",
      "resolved": "https://registry.npmjs.org/to-iso-string/-/to-iso-string-0.0.2.tgz"
    },
    "tough-cookie": {
      "version": "2.3.3",
      "from": "tough-cookie@>=2.3.0 <2.4.0",
      "resolved": "https://registry.npmjs.org/tough-cookie/-/tough-cookie-2.3.3.tgz"
    },
    "trim-newlines": {
      "version": "1.0.0",
      "from": "trim-newlines@>=1.0.0 <2.0.0",
      "resolved": "https://registry.npmjs.org/trim-newlines/-/trim-newlines-1.0.0.tgz"
    },
    "try-json-parse": {
      "version": "0.1.1",
      "from": "try-json-parse@>=0.1.1 <0.2.0",
      "resolved": "https://registry.npmjs.org/try-json-parse/-/try-json-parse-0.1.1.tgz"
    },
    "tslib": {
      "version": "1.7.1",
      "from": "tslib@>=1.7.1 <2.0.0",
      "resolved": "https://registry.npmjs.org/tslib/-/tslib-1.7.1.tgz"
    },
    "tslint": {
      "version": "5.6.0",
      "from": "tslint@>=5.6.0 <5.7.0",
      "resolved": "https://registry.npmjs.org/tslint/-/tslint-5.6.0.tgz",
      "dependencies": {
        "glob": {
          "version": "7.1.2",
          "from": "glob@>=7.1.1 <8.0.0",
          "resolved": "https://registry.npmjs.org/glob/-/glob-7.1.2.tgz"
        }
      }
    },
    "tslint-microsoft-contrib": {
      "version": "5.0.1",
      "from": "tslint-microsoft-contrib@>=5.0.0 <5.1.0",
      "resolved": "https://registry.npmjs.org/tslint-microsoft-contrib/-/tslint-microsoft-contrib-5.0.1.tgz",
      "dependencies": {
        "tsutils": {
          "version": "1.9.1",
          "from": "tsutils@>=1.4.0 <2.0.0",
          "resolved": "https://registry.npmjs.org/tsutils/-/tsutils-1.9.1.tgz"
        }
      }
    },
    "tsscmp": {
      "version": "1.0.5",
      "from": "tsscmp@1.0.5",
      "resolved": "https://registry.npmjs.org/tsscmp/-/tsscmp-1.0.5.tgz"
    },
    "tsutils": {
      "version": "2.8.2",
      "from": "tsutils@>=2.5.1 <3.0.0",
      "resolved": "https://registry.npmjs.org/tsutils/-/tsutils-2.8.2.tgz"
    },
    "tty-browserify": {
      "version": "0.0.0",
      "from": "tty-browserify@0.0.0",
      "resolved": "https://registry.npmjs.org/tty-browserify/-/tty-browserify-0.0.0.tgz"
    },
    "tunnel-agent": {
      "version": "0.6.0",
      "from": "tunnel-agent@>=0.6.0 <0.7.0",
      "resolved": "https://registry.npmjs.org/tunnel-agent/-/tunnel-agent-0.6.0.tgz"
    },
    "type-check": {
      "version": "0.3.2",
      "from": "type-check@>=0.3.2 <0.4.0",
      "resolved": "https://registry.npmjs.org/type-check/-/type-check-0.3.2.tgz"
    },
    "type-detect": {
      "version": "1.0.0",
      "from": "type-detect@>=1.0.0 <2.0.0",
      "resolved": "https://registry.npmjs.org/type-detect/-/type-detect-1.0.0.tgz"
    },
    "type-is": {
      "version": "1.6.15",
      "from": "type-is@>=1.6.15 <1.7.0",
      "resolved": "https://registry.npmjs.org/type-is/-/type-is-1.6.15.tgz"
    },
    "typedarray": {
      "version": "0.0.6",
      "from": "typedarray@>=0.0.6 <0.0.7",
      "resolved": "https://registry.npmjs.org/typedarray/-/typedarray-0.0.6.tgz"
    },
    "typescript": {
      "version": "2.4.2",
      "from": "typescript@>=2.4.1 <2.5.0",
      "resolved": "https://registry.npmjs.org/typescript/-/typescript-2.4.2.tgz"
    },
    "uglify-js": {
      "version": "3.0.28",
      "from": "uglify-js@>=3.0.28 <3.1.0",
      "resolved": "https://registry.npmjs.org/uglify-js/-/uglify-js-3.0.28.tgz",
      "dependencies": {
        "commander": {
          "version": "2.11.0",
          "from": "commander@>=2.11.0 <2.12.0",
          "resolved": "https://registry.npmjs.org/commander/-/commander-2.11.0.tgz"
        },
        "source-map": {
          "version": "0.5.7",
          "from": "source-map@>=0.5.1 <0.6.0",
          "resolved": "https://registry.npmjs.org/source-map/-/source-map-0.5.7.tgz"
        }
      }
    },
    "uglifyjs-webpack-plugin": {
      "version": "0.4.6",
      "from": "uglifyjs-webpack-plugin@>=0.4.6 <0.5.0",
      "resolved": "https://registry.npmjs.org/uglifyjs-webpack-plugin/-/uglifyjs-webpack-plugin-0.4.6.tgz",
      "dependencies": {
        "camelcase": {
          "version": "1.2.1",
          "from": "camelcase@>=1.0.2 <2.0.0",
          "resolved": "https://registry.npmjs.org/camelcase/-/camelcase-1.2.1.tgz"
        },
        "cliui": {
          "version": "2.1.0",
          "from": "cliui@>=2.1.0 <3.0.0",
          "resolved": "https://registry.npmjs.org/cliui/-/cliui-2.1.0.tgz"
        },
        "source-map": {
          "version": "0.5.7",
          "from": "source-map@>=0.5.6 <0.6.0",
          "resolved": "https://registry.npmjs.org/source-map/-/source-map-0.5.7.tgz"
        },
        "uglify-js": {
          "version": "2.8.29",
          "from": "uglify-js@>=2.8.29 <3.0.0",
          "resolved": "https://registry.npmjs.org/uglify-js/-/uglify-js-2.8.29.tgz"
        },
        "window-size": {
          "version": "0.1.0",
          "from": "window-size@0.1.0",
          "resolved": "https://registry.npmjs.org/window-size/-/window-size-0.1.0.tgz"
        },
        "wordwrap": {
          "version": "0.0.2",
          "from": "wordwrap@0.0.2",
          "resolved": "https://registry.npmjs.org/wordwrap/-/wordwrap-0.0.2.tgz"
        },
        "yargs": {
          "version": "3.10.0",
          "from": "yargs@>=3.10.0 <3.11.0",
          "resolved": "https://registry.npmjs.org/yargs/-/yargs-3.10.0.tgz"
        }
      }
    },
    "uid-safe": {
      "version": "2.1.4",
      "from": "uid-safe@2.1.4",
      "resolved": "https://registry.npmjs.org/uid-safe/-/uid-safe-2.1.4.tgz"
    },
    "ultron": {
      "version": "1.0.2",
      "from": "ultron@>=1.0.0 <1.1.0",
      "resolved": "https://registry.npmjs.org/ultron/-/ultron-1.0.2.tgz"
    },
    "unc-path-regex": {
      "version": "0.1.2",
      "from": "unc-path-regex@>=0.1.0 <0.2.0",
      "resolved": "https://registry.npmjs.org/unc-path-regex/-/unc-path-regex-0.1.2.tgz"
    },
    "unique-stream": {
      "version": "1.0.0",
      "from": "unique-stream@>=1.0.0 <2.0.0",
      "resolved": "https://registry.npmjs.org/unique-stream/-/unique-stream-1.0.0.tgz"
    },
    "unpipe": {
      "version": "1.0.0",
      "from": "unpipe@1.0.0",
      "resolved": "https://registry.npmjs.org/unpipe/-/unpipe-1.0.0.tgz"
    },
    "url": {
      "version": "0.11.0",
      "from": "url@>=0.11.0 <0.12.0",
      "resolved": "https://registry.npmjs.org/url/-/url-0.11.0.tgz",
      "dependencies": {
        "punycode": {
          "version": "1.3.2",
          "from": "punycode@1.3.2",
          "resolved": "https://registry.npmjs.org/punycode/-/punycode-1.3.2.tgz"
        }
      }
    },
    "user-home": {
      "version": "1.1.1",
      "from": "user-home@>=1.1.1 <2.0.0",
      "resolved": "https://registry.npmjs.org/user-home/-/user-home-1.1.1.tgz"
    },
    "useragent": {
      "version": "2.2.1",
      "from": "useragent@>=2.1.6 <3.0.0",
      "resolved": "https://registry.npmjs.org/useragent/-/useragent-2.2.1.tgz",
      "dependencies": {
        "lru-cache": {
          "version": "2.2.4",
          "from": "lru-cache@>=2.2.0 <2.3.0",
          "resolved": "https://registry.npmjs.org/lru-cache/-/lru-cache-2.2.4.tgz"
        }
      }
    },
    "util": {
      "version": "0.10.3",
      "from": "util@>=0.10.3 <1.0.0",
      "resolved": "https://registry.npmjs.org/util/-/util-0.10.3.tgz",
      "dependencies": {
        "inherits": {
          "version": "2.0.1",
          "from": "inherits@2.0.1",
          "resolved": "https://registry.npmjs.org/inherits/-/inherits-2.0.1.tgz"
        }
      }
    },
    "util-deprecate": {
      "version": "1.0.2",
      "from": "util-deprecate@>=1.0.1 <1.1.0",
      "resolved": "https://registry.npmjs.org/util-deprecate/-/util-deprecate-1.0.2.tgz"
    },
    "utils-merge": {
      "version": "1.0.1",
      "from": "utils-merge@1.0.1",
      "resolved": "https://registry.npmjs.org/utils-merge/-/utils-merge-1.0.1.tgz"
    },
    "uuid": {
      "version": "3.1.0",
      "from": "uuid@>=3.0.0 <4.0.0",
      "resolved": "https://registry.npmjs.org/uuid/-/uuid-3.1.0.tgz"
    },
    "v8flags": {
      "version": "2.1.1",
      "from": "v8flags@>=2.0.2 <3.0.0",
      "resolved": "https://registry.npmjs.org/v8flags/-/v8flags-2.1.1.tgz"
    },
    "vali-date": {
      "version": "1.0.0",
      "from": "vali-date@>=1.0.0 <2.0.0",
      "resolved": "https://registry.npmjs.org/vali-date/-/vali-date-1.0.0.tgz"
    },
    "validate-npm-package-license": {
      "version": "3.0.1",
      "from": "validate-npm-package-license@>=3.0.1 <4.0.0",
      "resolved": "https://registry.npmjs.org/validate-npm-package-license/-/validate-npm-package-license-3.0.1.tgz"
    },
    "validate-npm-package-name": {
      "version": "3.0.0",
      "from": "validate-npm-package-name@>=3.0.0 <4.0.0",
      "resolved": "https://registry.npmjs.org/validate-npm-package-name/-/validate-npm-package-name-3.0.0.tgz"
    },
    "validator": {
      "version": "5.7.0",
      "from": "validator@>=5.0.0 <6.0.0",
      "resolved": "https://registry.npmjs.org/validator/-/validator-5.7.0.tgz"
    },
    "vary": {
      "version": "1.1.1",
      "from": "vary@>=1.1.0 <1.2.0",
      "resolved": "https://registry.npmjs.org/vary/-/vary-1.1.1.tgz"
    },
    "verror": {
      "version": "1.10.0",
      "from": "verror@1.10.0",
      "resolved": "https://registry.npmjs.org/verror/-/verror-1.10.0.tgz",
      "dependencies": {
        "assert-plus": {
          "version": "1.0.0",
          "from": "assert-plus@>=1.0.0 <2.0.0",
          "resolved": "https://registry.npmjs.org/assert-plus/-/assert-plus-1.0.0.tgz"
        }
      }
    },
    "vhost": {
      "version": "3.0.2",
      "from": "vhost@>=3.0.1 <3.1.0",
      "resolved": "https://registry.npmjs.org/vhost/-/vhost-3.0.2.tgz"
    },
    "vinyl": {
      "version": "0.5.3",
      "from": "vinyl@>=0.5.0 <0.6.0",
      "resolved": "https://registry.npmjs.org/vinyl/-/vinyl-0.5.3.tgz"
    },
    "vinyl-fs": {
      "version": "0.3.14",
      "from": "vinyl-fs@>=0.3.0 <0.4.0",
      "resolved": "https://registry.npmjs.org/vinyl-fs/-/vinyl-fs-0.3.14.tgz",
      "dependencies": {
        "clone": {
          "version": "0.2.0",
          "from": "clone@>=0.2.0 <0.3.0",
          "resolved": "https://registry.npmjs.org/clone/-/clone-0.2.0.tgz"
        },
        "graceful-fs": {
          "version": "3.0.11",
          "from": "graceful-fs@>=3.0.0 <4.0.0",
          "resolved": "https://registry.npmjs.org/graceful-fs/-/graceful-fs-3.0.11.tgz"
        },
        "readable-stream": {
          "version": "1.0.34",
          "from": "readable-stream@>=1.0.33-1 <1.1.0-0",
          "resolved": "https://registry.npmjs.org/readable-stream/-/readable-stream-1.0.34.tgz"
        },
        "through2": {
          "version": "0.6.5",
          "from": "through2@>=0.6.1 <0.7.0",
          "resolved": "https://registry.npmjs.org/through2/-/through2-0.6.5.tgz"
        },
        "vinyl": {
          "version": "0.4.6",
          "from": "vinyl@>=0.4.0 <0.5.0",
          "resolved": "https://registry.npmjs.org/vinyl/-/vinyl-0.4.6.tgz"
        }
      }
    },
    "vinyl-sourcemaps-apply": {
      "version": "0.2.1",
      "from": "vinyl-sourcemaps-apply@>=0.2.1 <0.3.0",
      "resolved": "https://registry.npmjs.org/vinyl-sourcemaps-apply/-/vinyl-sourcemaps-apply-0.2.1.tgz",
      "dependencies": {
        "source-map": {
          "version": "0.5.7",
          "from": "source-map@>=0.5.1 <0.6.0",
          "resolved": "https://registry.npmjs.org/source-map/-/source-map-0.5.7.tgz"
        }
      }
    },
    "vm-browserify": {
      "version": "0.0.4",
      "from": "vm-browserify@0.0.4",
      "resolved": "https://registry.npmjs.org/vm-browserify/-/vm-browserify-0.0.4.tgz"
    },
    "void-elements": {
      "version": "2.0.1",
      "from": "void-elements@>=2.0.0 <3.0.0",
      "resolved": "https://registry.npmjs.org/void-elements/-/void-elements-2.0.1.tgz"
    },
    "watchpack": {
      "version": "1.4.0",
      "from": "watchpack@>=1.4.0 <2.0.0",
      "resolved": "https://registry.npmjs.org/watchpack/-/watchpack-1.4.0.tgz",
      "dependencies": {
        "async": {
          "version": "2.5.0",
          "from": "async@>=2.1.2 <3.0.0",
          "resolved": "https://registry.npmjs.org/async/-/async-2.5.0.tgz"
        }
      }
    },
    "webpack": {
      "version": "3.6.0",
      "from": "webpack@>=3.6.0 <3.7.0",
      "resolved": "https://registry.npmjs.org/webpack/-/webpack-3.6.0.tgz",
      "dependencies": {
        "ansi-regex": {
          "version": "3.0.0",
          "from": "ansi-regex@>=3.0.0 <4.0.0",
          "resolved": "https://registry.npmjs.org/ansi-regex/-/ansi-regex-3.0.0.tgz"
        },
        "async": {
          "version": "2.5.0",
          "from": "async@>=2.1.2 <3.0.0",
          "resolved": "https://registry.npmjs.org/async/-/async-2.5.0.tgz"
        },
        "camelcase": {
          "version": "4.1.0",
          "from": "camelcase@>=4.1.0 <5.0.0",
          "resolved": "https://registry.npmjs.org/camelcase/-/camelcase-4.1.0.tgz"
        },
        "find-up": {
          "version": "2.1.0",
          "from": "find-up@>=2.0.0 <3.0.0",
          "resolved": "https://registry.npmjs.org/find-up/-/find-up-2.1.0.tgz"
        },
        "has-flag": {
          "version": "2.0.0",
          "from": "has-flag@>=2.0.0 <3.0.0",
          "resolved": "https://registry.npmjs.org/has-flag/-/has-flag-2.0.0.tgz"
        },
        "is-fullwidth-code-point": {
          "version": "2.0.0",
          "from": "is-fullwidth-code-point@>=2.0.0 <3.0.0",
          "resolved": "https://registry.npmjs.org/is-fullwidth-code-point/-/is-fullwidth-code-point-2.0.0.tgz"
        },
        "load-json-file": {
          "version": "2.0.0",
          "from": "load-json-file@>=2.0.0 <3.0.0",
          "resolved": "https://registry.npmjs.org/load-json-file/-/load-json-file-2.0.0.tgz"
        },
        "os-locale": {
          "version": "2.1.0",
          "from": "os-locale@>=2.0.0 <3.0.0",
          "resolved": "https://registry.npmjs.org/os-locale/-/os-locale-2.1.0.tgz"
        },
        "path-type": {
          "version": "2.0.0",
          "from": "path-type@>=2.0.0 <3.0.0",
          "resolved": "https://registry.npmjs.org/path-type/-/path-type-2.0.0.tgz"
        },
        "read-pkg": {
          "version": "2.0.0",
          "from": "read-pkg@>=2.0.0 <3.0.0",
          "resolved": "https://registry.npmjs.org/read-pkg/-/read-pkg-2.0.0.tgz"
        },
        "read-pkg-up": {
          "version": "2.0.0",
          "from": "read-pkg-up@>=2.0.0 <3.0.0",
          "resolved": "https://registry.npmjs.org/read-pkg-up/-/read-pkg-up-2.0.0.tgz"
        },
        "source-map": {
          "version": "0.5.7",
          "from": "source-map@>=0.5.3 <0.6.0",
          "resolved": "https://registry.npmjs.org/source-map/-/source-map-0.5.7.tgz"
        },
        "string-width": {
          "version": "2.1.1",
          "from": "string-width@>=2.0.0 <3.0.0",
          "resolved": "https://registry.npmjs.org/string-width/-/string-width-2.1.1.tgz"
        },
        "strip-ansi": {
          "version": "4.0.0",
          "from": "strip-ansi@>=4.0.0 <5.0.0",
          "resolved": "https://registry.npmjs.org/strip-ansi/-/strip-ansi-4.0.0.tgz"
        },
        "strip-bom": {
          "version": "3.0.0",
          "from": "strip-bom@>=3.0.0 <4.0.0",
          "resolved": "https://registry.npmjs.org/strip-bom/-/strip-bom-3.0.0.tgz"
        },
        "supports-color": {
          "version": "4.4.0",
          "from": "supports-color@>=4.2.1 <5.0.0",
          "resolved": "https://registry.npmjs.org/supports-color/-/supports-color-4.4.0.tgz"
        },
        "yargs": {
          "version": "8.0.2",
          "from": "yargs@>=8.0.2 <9.0.0",
          "resolved": "https://registry.npmjs.org/yargs/-/yargs-8.0.2.tgz"
        },
        "yargs-parser": {
          "version": "7.0.0",
          "from": "yargs-parser@>=7.0.0 <8.0.0",
          "resolved": "https://registry.npmjs.org/yargs-parser/-/yargs-parser-7.0.0.tgz"
        }
      }
    },
    "webpack-dev-middleware": {
      "version": "1.12.0",
      "from": "webpack-dev-middleware@>=1.0.11 <2.0.0",
      "resolved": "https://registry.npmjs.org/webpack-dev-middleware/-/webpack-dev-middleware-1.12.0.tgz",
      "dependencies": {
        "time-stamp": {
          "version": "2.0.0",
          "from": "time-stamp@>=2.0.0 <3.0.0",
          "resolved": "https://registry.npmjs.org/time-stamp/-/time-stamp-2.0.0.tgz"
        }
      }
    },
    "webpack-sources": {
      "version": "1.0.1",
      "from": "webpack-sources@>=1.0.1 <2.0.0",
      "resolved": "https://registry.npmjs.org/webpack-sources/-/webpack-sources-1.0.1.tgz",
      "dependencies": {
        "source-map": {
          "version": "0.5.7",
          "from": "source-map@>=0.5.3 <0.6.0",
          "resolved": "https://registry.npmjs.org/source-map/-/source-map-0.5.7.tgz"
        }
      }
    },
    "websocket-driver": {
      "version": "0.7.0",
      "from": "websocket-driver@>=0.5.1",
      "resolved": "https://registry.npmjs.org/websocket-driver/-/websocket-driver-0.7.0.tgz"
    },
    "websocket-extensions": {
      "version": "0.1.2",
      "from": "websocket-extensions@>=0.1.1",
      "resolved": "https://registry.npmjs.org/websocket-extensions/-/websocket-extensions-0.1.2.tgz"
    },
    "which": {
      "version": "1.3.0",
      "from": "which@>=1.2.12 <2.0.0",
      "resolved": "https://registry.npmjs.org/which/-/which-1.3.0.tgz"
    },
    "which-module": {
      "version": "2.0.0",
      "from": "which-module@>=2.0.0 <3.0.0",
      "resolved": "https://registry.npmjs.org/which-module/-/which-module-2.0.0.tgz"
    },
    "wide-align": {
      "version": "1.1.2",
      "from": "wide-align@>=1.1.0 <2.0.0",
      "resolved": "https://registry.npmjs.org/wide-align/-/wide-align-1.1.2.tgz"
    },
    "window-size": {
      "version": "0.2.0",
      "from": "window-size@>=0.2.0 <0.3.0",
      "resolved": "https://registry.npmjs.org/window-size/-/window-size-0.2.0.tgz"
    },
    "wordwrap": {
      "version": "1.0.0",
      "from": "wordwrap@>=1.0.0 <1.1.0",
      "resolved": "https://registry.npmjs.org/wordwrap/-/wordwrap-1.0.0.tgz"
    },
    "wrap-ansi": {
      "version": "2.1.0",
      "from": "wrap-ansi@>=2.0.0 <3.0.0",
      "resolved": "https://registry.npmjs.org/wrap-ansi/-/wrap-ansi-2.1.0.tgz"
    },
    "wrappy": {
      "version": "1.0.2",
      "from": "wrappy@>=1.0.0 <2.0.0",
      "resolved": "https://registry.npmjs.org/wrappy/-/wrappy-1.0.2.tgz"
    },
    "ws": {
      "version": "1.1.4",
      "from": "ws@1.1.4",
      "resolved": "https://registry.npmjs.org/ws/-/ws-1.1.4.tgz"
    },
    "wtf-8": {
      "version": "1.0.0",
      "from": "wtf-8@1.0.0",
      "resolved": "https://registry.npmjs.org/wtf-8/-/wtf-8-1.0.0.tgz"
    },
    "xmlhttprequest-ssl": {
      "version": "1.5.3",
      "from": "xmlhttprequest-ssl@1.5.3",
      "resolved": "https://registry.npmjs.org/xmlhttprequest-ssl/-/xmlhttprequest-ssl-1.5.3.tgz"
    },
    "xtend": {
      "version": "4.0.1",
      "from": "xtend@>=4.0.1 <4.1.0",
      "resolved": "https://registry.npmjs.org/xtend/-/xtend-4.0.1.tgz"
    },
    "y18n": {
      "version": "3.2.1",
      "from": "y18n@>=3.2.1 <4.0.0",
      "resolved": "https://registry.npmjs.org/y18n/-/y18n-3.2.1.tgz"
    },
    "yallist": {
      "version": "2.1.2",
      "from": "yallist@>=2.1.2 <3.0.0",
      "resolved": "https://registry.npmjs.org/yallist/-/yallist-2.1.2.tgz"
    },
    "yargs": {
      "version": "4.6.0",
      "from": "yargs@>=4.6.0 <4.7.0",
      "resolved": "https://registry.npmjs.org/yargs/-/yargs-4.6.0.tgz"
    },
    "yargs-parser": {
      "version": "2.4.1",
      "from": "yargs-parser@>=2.4.0 <3.0.0",
      "resolved": "https://registry.npmjs.org/yargs-parser/-/yargs-parser-2.4.1.tgz",
      "dependencies": {
        "camelcase": {
          "version": "3.0.0",
          "from": "camelcase@>=3.0.0 <4.0.0",
          "resolved": "https://registry.npmjs.org/camelcase/-/camelcase-3.0.0.tgz"
        }
      }
    },
    "yauzl": {
      "version": "2.4.1",
      "from": "yauzl@2.4.1",
      "resolved": "https://registry.npmjs.org/yauzl/-/yauzl-2.4.1.tgz"
    },
    "yeast": {
      "version": "0.1.2",
      "from": "yeast@0.1.2",
      "resolved": "https://registry.npmjs.org/yeast/-/yeast-0.1.2.tgz"
    },
    "z-schema": {
      "version": "3.18.4",
      "from": "z-schema@>=3.18.3 <3.19.0",
      "resolved": "https://registry.npmjs.org/z-schema/-/z-schema-3.18.4.tgz",
      "dependencies": {
        "validator": {
          "version": "8.2.0",
          "from": "validator@>=8.0.0 <9.0.0",
          "resolved": "https://registry.npmjs.org/validator/-/validator-8.2.0.tgz"
        }
      }
    }
  }
}<|MERGE_RESOLUTION|>--- conflicted
+++ resolved
@@ -3096,15 +3096,9 @@
       "resolved": "https://registry.npmjs.org/http-errors/-/http-errors-1.6.2.tgz"
     },
     "http-parser-js": {
-<<<<<<< HEAD
       "version": "0.4.7",
       "from": "http-parser-js@>=0.4.0",
       "resolved": "https://registry.npmjs.org/http-parser-js/-/http-parser-js-0.4.7.tgz"
-=======
-      "version": "0.4.6",
-      "from": "http-parser-js@>=0.4.0",
-      "resolved": "https://registry.npmjs.org/http-parser-js/-/http-parser-js-0.4.6.tgz"
->>>>>>> 401f96f2
     },
     "http-proxy": {
       "version": "1.16.2",
