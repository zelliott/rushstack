--- conflicted
+++ resolved
@@ -17,13 +17,9 @@
   },
   "dependencies": {
     "@microsoft/gulp-core-build": "3.9.26",
-<<<<<<< HEAD
-    "@microsoft/load-themed-styles": "1.9.12",
+    "@microsoft/load-themed-styles": "1.9.13",
     "@microsoft/node-core-library": "3.13.0",
     "@types/gulp": "4.0.6",
-=======
-    "@microsoft/load-themed-styles": "1.9.13",
->>>>>>> 1188f387
     "@types/node": "8.5.8",
     "autoprefixer": "~9.1.3",
     "clean-css": "4.2.1",
@@ -33,15 +29,8 @@
     "postcss-modules": "~1.3.1"
   },
   "devDependencies": {
-<<<<<<< HEAD
-    "@microsoft/node-library-build": "6.0.72",
-    "@microsoft/rush-stack-compiler-3.2": "0.3.24",
-=======
     "@microsoft/rush-stack-compiler-3.4": "0.1.12",
     "@microsoft/node-library-build": "6.0.73",
-    "@types/glob": "5.0.30",
-    "@types/node-sass": "3.10.32",
->>>>>>> 1188f387
     "@types/clean-css": "4.2.1",
     "@types/glob": "5.0.30",
     "@types/jest": "23.3.11",
