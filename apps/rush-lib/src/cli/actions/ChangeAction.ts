--- conflicted
+++ resolved
@@ -324,17 +324,6 @@
 
     const repoRootFolder: string | undefined = VersionControl.getRepositoryRootPath();
     this.rushConfiguration.projects
-<<<<<<< HEAD
-      .filter(project => project.shouldPublish)
-      .filter(project => !project.versionPolicy || !project.versionPolicy.exemptFromRushChange)
-      .filter(project => this._hasProjectChanged(changedFolders, project))
-      .forEach(project => {
-        const hostName: string | undefined = this._projectHostMap.get(project.packageName);
-        if (hostName) {
-          changedPackageNames.add(hostName);
-        }
-      });
-=======
     .filter(project => project.shouldPublish)
     .filter(project => !project.versionPolicy || !project.versionPolicy.exemptFromRushChange)
     .filter(project => {
@@ -350,7 +339,6 @@
       }
     });
 
->>>>>>> 0c285cde
     return [...changedPackageNames];
   }
 
@@ -367,15 +355,9 @@
 
   private _hasProjectChanged(
     changedFolders: Array<string | undefined>,
-<<<<<<< HEAD
-    project: RushConfigurationProject
-  ): boolean {
-    let normalizedFolder: string = project.projectRelativeFolder;
-=======
     projectFolder: string
   ): boolean {
     let normalizedFolder: string = projectFolder.replace(/\\/g, '/'); // Replace backslashes with forward slashes
->>>>>>> 0c285cde
     if (normalizedFolder.charAt(normalizedFolder.length - 1) !== '/') {
       normalizedFolder = normalizedFolder + '/';
     }
